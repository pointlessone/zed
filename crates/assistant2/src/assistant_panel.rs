--- conflicted
+++ resolved
@@ -1101,13 +1101,7 @@
 }
 
 impl Render for AssistantPanel {
-<<<<<<< HEAD
-    type Output = Focusable<Div>;
-
-    fn render(&mut self, cx: &mut ViewContext<Self>) -> Self::Output {
-=======
     fn render(&mut self, cx: &mut ViewContext<Self>) -> impl Element {
->>>>>>> 81b03d37
         if let Some(api_key_editor) = self.api_key_editor.clone() {
             v_stack()
                 .on_action(cx.listener(AssistantPanel::save_credentials))
@@ -2517,13 +2511,7 @@
 impl EventEmitter<ConversationEditorEvent> for ConversationEditor {}
 
 impl Render for ConversationEditor {
-<<<<<<< HEAD
-    type Output = Div;
-
-    fn render(&mut self, cx: &mut ViewContext<Self>) -> Self::Output {
-=======
     fn render(&mut self, cx: &mut ViewContext<Self>) -> impl Element {
->>>>>>> 81b03d37
         div()
             .key_context("ConversationEditor")
             .capture_action(cx.listener(ConversationEditor::cancel_last_assist))
@@ -2626,13 +2614,7 @@
 impl EventEmitter<InlineAssistantEvent> for InlineAssistant {}
 
 impl Render for InlineAssistant {
-<<<<<<< HEAD
-    type Output = Div;
-
-    fn render(&mut self, cx: &mut ViewContext<Self>) -> Self::Output {
-=======
     fn render(&mut self, cx: &mut ViewContext<Self>) -> impl Element {
->>>>>>> 81b03d37
         let measurements = self.measurements.get();
         h_stack()
             .w_full()
