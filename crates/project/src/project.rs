mod ignore;
mod lsp_command;
pub mod project_settings;
pub mod search;
pub mod terminals;
pub mod worktree;

#[cfg(test)]
mod project_tests;
#[cfg(test)]
mod worktree_tests;

use anyhow::{anyhow, Context, Result};
use client::{proto, Client, TypedEnvelope, UserStore};
use clock::ReplicaId;
use collections::{hash_map, BTreeMap, HashMap, HashSet};
use copilot::Copilot;
use futures::{
    channel::{
        mpsc::{self, UnboundedReceiver},
        oneshot,
    },
    future::{try_join_all, Shared},
    stream::FuturesUnordered,
    AsyncWriteExt, Future, FutureExt, StreamExt, TryFutureExt,
};
use globset::{Glob, GlobSet, GlobSetBuilder};
use gpui::{
    AnyModelHandle, AppContext, AsyncAppContext, BorrowAppContext, Entity, ModelContext,
    ModelHandle, Task, WeakModelHandle,
};
use language::{
    language_settings::{language_settings, FormatOnSave, Formatter},
    point_to_lsp,
    proto::{
        deserialize_anchor, deserialize_fingerprint, deserialize_line_ending, deserialize_version,
        serialize_anchor, serialize_version,
    },
    range_from_lsp, range_to_lsp, Anchor, Bias, Buffer, CachedLspAdapter, CodeAction, CodeLabel,
    Completion, Diagnostic, DiagnosticEntry, DiagnosticSet, Diff, Event as BufferEvent, File as _,
    Language, LanguageRegistry, LanguageServerName, LocalFile, LspAdapterDelegate, OffsetRangeExt,
    Operation, Patch, PendingLanguageServer, PointUtf16, TextBufferSnapshot, ToOffset,
    ToPointUtf16, Transaction, Unclipped,
};
use log::error;
use lsp::{
    DiagnosticSeverity, DiagnosticTag, DidChangeWatchedFilesRegistrationOptions,
    DocumentHighlightKind, LanguageServer, LanguageServerBinary, LanguageServerId, OneOf,
};
use lsp_command::*;
use postage::watch;
use project_settings::ProjectSettings;
use rand::prelude::*;
use search::SearchQuery;
use serde::Serialize;
use settings::SettingsStore;
use sha2::{Digest, Sha256};
use similar::{ChangeTag, TextDiff};
use std::{
    cell::RefCell,
    cmp::{self, Ordering},
    convert::TryInto,
    hash::Hash,
    mem,
    num::NonZeroU32,
    ops::Range,
<<<<<<< HEAD
    path::{Component, Path, PathBuf},
    process::Stdio,
=======
    path::{self, Component, Path, PathBuf},
>>>>>>> 0b900f4f
    rc::Rc,
    str,
    sync::{
        atomic::{AtomicUsize, Ordering::SeqCst},
        Arc,
    },
    time::{Duration, Instant},
};
use terminals::Terminals;
use util::{
    debug_panic, defer, http::HttpClient, merge_json_value_into,
    paths::LOCAL_SETTINGS_RELATIVE_PATH, post_inc, ResultExt, TryFutureExt as _,
};

pub use fs::*;
pub use worktree::*;

pub trait Item {
    fn entry_id(&self, cx: &AppContext) -> Option<ProjectEntryId>;
    fn project_path(&self, cx: &AppContext) -> Option<ProjectPath>;
}

// Language server state is stored across 3 collections:
//     language_servers =>
//         a mapping from unique server id to LanguageServerState which can either be a task for a
//         server in the process of starting, or a running server with adapter and language server arcs
//     language_server_ids => a mapping from worktreeId and server name to the unique server id
//     language_server_statuses => a mapping from unique server id to the current server status
//
// Multiple worktrees can map to the same language server for example when you jump to the definition
// of a file in the standard library. So language_server_ids is used to look up which server is active
// for a given worktree and language server name
//
// When starting a language server, first the id map is checked to make sure a server isn't already available
// for that worktree. If there is one, it finishes early. Otherwise, a new id is allocated and and
// the Starting variant of LanguageServerState is stored in the language_servers map.
pub struct Project {
    worktrees: Vec<WorktreeHandle>,
    active_entry: Option<ProjectEntryId>,
    buffer_ordered_messages_tx: mpsc::UnboundedSender<BufferOrderedMessage>,
    languages: Arc<LanguageRegistry>,
    language_servers: HashMap<LanguageServerId, LanguageServerState>,
    language_server_ids: HashMap<(WorktreeId, LanguageServerName), LanguageServerId>,
    language_server_statuses: BTreeMap<LanguageServerId, LanguageServerStatus>,
    last_workspace_edits_by_language_server: HashMap<LanguageServerId, ProjectTransaction>,
    client: Arc<client::Client>,
    next_entry_id: Arc<AtomicUsize>,
    join_project_response_message_id: u32,
    next_diagnostic_group_id: usize,
    user_store: ModelHandle<UserStore>,
    fs: Arc<dyn Fs>,
    client_state: Option<ProjectClientState>,
    collaborators: HashMap<proto::PeerId, Collaborator>,
    client_subscriptions: Vec<client::Subscription>,
    _subscriptions: Vec<gpui::Subscription>,
    next_buffer_id: u64,
    opened_buffer: (watch::Sender<()>, watch::Receiver<()>),
    shared_buffers: HashMap<proto::PeerId, HashSet<u64>>,
    #[allow(clippy::type_complexity)]
    loading_buffers_by_path: HashMap<
        ProjectPath,
        postage::watch::Receiver<Option<Result<ModelHandle<Buffer>, Arc<anyhow::Error>>>>,
    >,
    #[allow(clippy::type_complexity)]
    loading_local_worktrees:
        HashMap<Arc<Path>, Shared<Task<Result<ModelHandle<Worktree>, Arc<anyhow::Error>>>>>,
    opened_buffers: HashMap<u64, OpenBuffer>,
    local_buffer_ids_by_path: HashMap<ProjectPath, u64>,
    local_buffer_ids_by_entry_id: HashMap<ProjectEntryId, u64>,
    /// A mapping from a buffer ID to None means that we've started waiting for an ID but haven't finished loading it.
    /// Used for re-issuing buffer requests when peers temporarily disconnect
    incomplete_remote_buffers: HashMap<u64, Option<ModelHandle<Buffer>>>,
    buffer_snapshots: HashMap<u64, HashMap<LanguageServerId, Vec<LspBufferSnapshot>>>, // buffer_id -> server_id -> vec of snapshots
    buffers_being_formatted: HashSet<u64>,
    buffers_needing_diff: HashSet<WeakModelHandle<Buffer>>,
    git_diff_debouncer: DelayedDebounced,
    nonce: u128,
    _maintain_buffer_languages: Task<()>,
    _maintain_workspace_config: Task<()>,
    terminals: Terminals,
    copilot_enabled: bool,
}

struct DelayedDebounced {
    task: Option<Task<()>>,
    cancel_channel: Option<oneshot::Sender<()>>,
}

impl DelayedDebounced {
    fn new() -> DelayedDebounced {
        DelayedDebounced {
            task: None,
            cancel_channel: None,
        }
    }

    fn fire_new<F>(&mut self, delay: Duration, cx: &mut ModelContext<Project>, func: F)
    where
        F: 'static + FnOnce(&mut Project, &mut ModelContext<Project>) -> Task<()>,
    {
        if let Some(channel) = self.cancel_channel.take() {
            _ = channel.send(());
        }

        let (sender, mut receiver) = oneshot::channel::<()>();
        self.cancel_channel = Some(sender);

        let previous_task = self.task.take();
        self.task = Some(cx.spawn(|workspace, mut cx| async move {
            let mut timer = cx.background().timer(delay).fuse();
            if let Some(previous_task) = previous_task {
                previous_task.await;
            }

            futures::select_biased! {
                _ = receiver => return,
                    _ = timer => {}
            }

            workspace
                .update(&mut cx, |workspace, cx| (func)(workspace, cx))
                .await;
        }));
    }
}

struct LspBufferSnapshot {
    version: i32,
    snapshot: TextBufferSnapshot,
}

/// Message ordered with respect to buffer operations
enum BufferOrderedMessage {
    Operation {
        buffer_id: u64,
        operation: proto::Operation,
    },
    LanguageServerUpdate {
        language_server_id: LanguageServerId,
        message: proto::update_language_server::Variant,
    },
    Resync,
}

enum LocalProjectUpdate {
    WorktreesChanged,
    CreateBufferForPeer {
        peer_id: proto::PeerId,
        buffer_id: u64,
    },
}

enum OpenBuffer {
    Strong(ModelHandle<Buffer>),
    Weak(WeakModelHandle<Buffer>),
    Operations(Vec<Operation>),
}

#[derive(Clone)]
enum WorktreeHandle {
    Strong(ModelHandle<Worktree>),
    Weak(WeakModelHandle<Worktree>),
}

enum ProjectClientState {
    Local {
        remote_id: u64,
        updates_tx: mpsc::UnboundedSender<LocalProjectUpdate>,
        _send_updates: Task<()>,
    },
    Remote {
        sharing_has_stopped: bool,
        remote_id: u64,
        replica_id: ReplicaId,
    },
}

#[derive(Clone, Debug)]
pub struct Collaborator {
    pub peer_id: proto::PeerId,
    pub replica_id: ReplicaId,
}

#[derive(Clone, Debug, PartialEq)]
pub enum Event {
    LanguageServerAdded(LanguageServerId),
    LanguageServerRemoved(LanguageServerId),
    LanguageServerLog(LanguageServerId, String),
    Notification(String),
    ActiveEntryChanged(Option<ProjectEntryId>),
    WorktreeAdded,
    WorktreeRemoved(WorktreeId),
    DiskBasedDiagnosticsStarted {
        language_server_id: LanguageServerId,
    },
    DiskBasedDiagnosticsFinished {
        language_server_id: LanguageServerId,
    },
    DiagnosticsUpdated {
        path: ProjectPath,
        language_server_id: LanguageServerId,
    },
    RemoteIdChanged(Option<u64>),
    DisconnectedFromHost,
    Closed,
    DeletedEntry(ProjectEntryId),
    CollaboratorUpdated {
        old_peer_id: proto::PeerId,
        new_peer_id: proto::PeerId,
    },
    CollaboratorLeft(proto::PeerId),
}

pub enum LanguageServerState {
    Starting(Task<Option<Arc<LanguageServer>>>),

    Running {
        language: Arc<Language>,
        adapter: Arc<CachedLspAdapter>,
        server: Arc<LanguageServer>,
        watched_paths: HashMap<WorktreeId, GlobSet>,
        simulate_disk_based_diagnostics_completion: Option<Task<()>>,
    },
}

#[derive(Serialize)]
pub struct LanguageServerStatus {
    pub name: String,
    pub pending_work: BTreeMap<String, LanguageServerProgress>,
    pub has_pending_diagnostic_updates: bool,
    progress_tokens: HashSet<String>,
}

#[derive(Clone, Debug, Serialize)]
pub struct LanguageServerProgress {
    pub message: Option<String>,
    pub percentage: Option<usize>,
    #[serde(skip_serializing)]
    pub last_update_at: Instant,
}

#[derive(Clone, Debug, Eq, PartialEq, Hash, PartialOrd, Ord)]
pub struct ProjectPath {
    pub worktree_id: WorktreeId,
    pub path: Arc<Path>,
}

#[derive(Copy, Clone, Debug, Default, PartialEq, Serialize)]
pub struct DiagnosticSummary {
    pub error_count: usize,
    pub warning_count: usize,
}

#[derive(Debug, Clone)]
pub struct Location {
    pub buffer: ModelHandle<Buffer>,
    pub range: Range<language::Anchor>,
}

#[derive(Debug, Clone)]
pub struct LocationLink {
    pub origin: Option<Location>,
    pub target: Location,
}

#[derive(Debug)]
pub struct DocumentHighlight {
    pub range: Range<language::Anchor>,
    pub kind: DocumentHighlightKind,
}

#[derive(Clone, Debug)]
pub struct Symbol {
    pub language_server_name: LanguageServerName,
    pub source_worktree_id: WorktreeId,
    pub path: ProjectPath,
    pub label: CodeLabel,
    pub name: String,
    pub kind: lsp::SymbolKind,
    pub range: Range<Unclipped<PointUtf16>>,
    pub signature: [u8; 32],
}

#[derive(Clone, Debug, PartialEq)]
pub struct HoverBlock {
    pub text: String,
    pub kind: HoverBlockKind,
}

#[derive(Clone, Debug, PartialEq)]
pub enum HoverBlockKind {
    PlainText,
    Markdown,
    Code { language: String },
}

#[derive(Debug)]
pub struct Hover {
    pub contents: Vec<HoverBlock>,
    pub range: Option<Range<language::Anchor>>,
    pub language: Option<Arc<Language>>,
}

#[derive(Default)]
pub struct ProjectTransaction(pub HashMap<ModelHandle<Buffer>, language::Transaction>);

impl DiagnosticSummary {
    fn new<'a, T: 'a>(diagnostics: impl IntoIterator<Item = &'a DiagnosticEntry<T>>) -> Self {
        let mut this = Self {
            error_count: 0,
            warning_count: 0,
        };

        for entry in diagnostics {
            if entry.diagnostic.is_primary {
                match entry.diagnostic.severity {
                    DiagnosticSeverity::ERROR => this.error_count += 1,
                    DiagnosticSeverity::WARNING => this.warning_count += 1,
                    _ => {}
                }
            }
        }

        this
    }

    pub fn is_empty(&self) -> bool {
        self.error_count == 0 && self.warning_count == 0
    }

    pub fn to_proto(
        &self,
        language_server_id: LanguageServerId,
        path: &Path,
    ) -> proto::DiagnosticSummary {
        proto::DiagnosticSummary {
            path: path.to_string_lossy().to_string(),
            language_server_id: language_server_id.0 as u64,
            error_count: self.error_count as u32,
            warning_count: self.warning_count as u32,
        }
    }
}

#[derive(Clone, Copy, Debug, Default, Hash, PartialEq, Eq, PartialOrd, Ord)]
pub struct ProjectEntryId(usize);

impl ProjectEntryId {
    pub const MAX: Self = Self(usize::MAX);

    pub fn new(counter: &AtomicUsize) -> Self {
        Self(counter.fetch_add(1, SeqCst))
    }

    pub fn from_proto(id: u64) -> Self {
        Self(id as usize)
    }

    pub fn to_proto(&self) -> u64 {
        self.0 as u64
    }

    pub fn to_usize(&self) -> usize {
        self.0
    }
}

#[derive(Debug, Clone, Copy, PartialEq, Eq)]
pub enum FormatTrigger {
    Save,
    Manual,
}

struct ProjectLspAdapterDelegate {
    project: ModelHandle<Project>,
    http_client: Arc<dyn HttpClient>,
}

impl FormatTrigger {
    fn from_proto(value: i32) -> FormatTrigger {
        match value {
            0 => FormatTrigger::Save,
            1 => FormatTrigger::Manual,
            _ => FormatTrigger::Save,
        }
    }
}

impl Project {
    pub fn init_settings(cx: &mut AppContext) {
        settings::register::<ProjectSettings>(cx);
    }

    pub fn init(client: &Arc<Client>, cx: &mut AppContext) {
        Self::init_settings(cx);

        client.add_model_message_handler(Self::handle_add_collaborator);
        client.add_model_message_handler(Self::handle_update_project_collaborator);
        client.add_model_message_handler(Self::handle_remove_collaborator);
        client.add_model_message_handler(Self::handle_buffer_reloaded);
        client.add_model_message_handler(Self::handle_buffer_saved);
        client.add_model_message_handler(Self::handle_start_language_server);
        client.add_model_message_handler(Self::handle_update_language_server);
        client.add_model_message_handler(Self::handle_update_project);
        client.add_model_message_handler(Self::handle_unshare_project);
        client.add_model_message_handler(Self::handle_create_buffer_for_peer);
        client.add_model_message_handler(Self::handle_update_buffer_file);
        client.add_model_request_handler(Self::handle_update_buffer);
        client.add_model_message_handler(Self::handle_update_diagnostic_summary);
        client.add_model_message_handler(Self::handle_update_worktree);
        client.add_model_message_handler(Self::handle_update_worktree_settings);
        client.add_model_request_handler(Self::handle_create_project_entry);
        client.add_model_request_handler(Self::handle_rename_project_entry);
        client.add_model_request_handler(Self::handle_copy_project_entry);
        client.add_model_request_handler(Self::handle_delete_project_entry);
        client.add_model_request_handler(Self::handle_expand_project_entry);
        client.add_model_request_handler(Self::handle_apply_additional_edits_for_completion);
        client.add_model_request_handler(Self::handle_apply_code_action);
        client.add_model_request_handler(Self::handle_on_type_formatting);
        client.add_model_request_handler(Self::handle_reload_buffers);
        client.add_model_request_handler(Self::handle_synchronize_buffers);
        client.add_model_request_handler(Self::handle_format_buffers);
        client.add_model_request_handler(Self::handle_lsp_command::<GetCodeActions>);
        client.add_model_request_handler(Self::handle_lsp_command::<GetCompletions>);
        client.add_model_request_handler(Self::handle_lsp_command::<GetHover>);
        client.add_model_request_handler(Self::handle_lsp_command::<GetDefinition>);
        client.add_model_request_handler(Self::handle_lsp_command::<GetTypeDefinition>);
        client.add_model_request_handler(Self::handle_lsp_command::<GetDocumentHighlights>);
        client.add_model_request_handler(Self::handle_lsp_command::<GetReferences>);
        client.add_model_request_handler(Self::handle_lsp_command::<PrepareRename>);
        client.add_model_request_handler(Self::handle_lsp_command::<PerformRename>);
        client.add_model_request_handler(Self::handle_search_project);
        client.add_model_request_handler(Self::handle_get_project_symbols);
        client.add_model_request_handler(Self::handle_open_buffer_for_symbol);
        client.add_model_request_handler(Self::handle_open_buffer_by_id);
        client.add_model_request_handler(Self::handle_open_buffer_by_path);
        client.add_model_request_handler(Self::handle_save_buffer);
        client.add_model_message_handler(Self::handle_update_diff_base);
    }

    pub fn local(
        client: Arc<Client>,
        user_store: ModelHandle<UserStore>,
        languages: Arc<LanguageRegistry>,
        fs: Arc<dyn Fs>,
        cx: &mut AppContext,
    ) -> ModelHandle<Self> {
        cx.add_model(|cx: &mut ModelContext<Self>| {
            let (tx, rx) = mpsc::unbounded();
            cx.spawn_weak(|this, cx| Self::send_buffer_ordered_messages(this, rx, cx))
                .detach();
            Self {
                worktrees: Default::default(),
                buffer_ordered_messages_tx: tx,
                collaborators: Default::default(),
                next_buffer_id: 0,
                opened_buffers: Default::default(),
                shared_buffers: Default::default(),
                incomplete_remote_buffers: Default::default(),
                loading_buffers_by_path: Default::default(),
                loading_local_worktrees: Default::default(),
                local_buffer_ids_by_path: Default::default(),
                local_buffer_ids_by_entry_id: Default::default(),
                buffer_snapshots: Default::default(),
                join_project_response_message_id: 0,
                client_state: None,
                opened_buffer: watch::channel(),
                client_subscriptions: Vec::new(),
                _subscriptions: vec![
                    cx.observe_global::<SettingsStore, _>(Self::on_settings_changed)
                ],
                _maintain_buffer_languages: Self::maintain_buffer_languages(languages.clone(), cx),
                _maintain_workspace_config: Self::maintain_workspace_config(languages.clone(), cx),
                active_entry: None,
                languages,
                client,
                user_store,
                fs,
                next_entry_id: Default::default(),
                next_diagnostic_group_id: Default::default(),
                language_servers: Default::default(),
                language_server_ids: Default::default(),
                language_server_statuses: Default::default(),
                last_workspace_edits_by_language_server: Default::default(),
                buffers_being_formatted: Default::default(),
                buffers_needing_diff: Default::default(),
                git_diff_debouncer: DelayedDebounced::new(),
                nonce: StdRng::from_entropy().gen(),
                terminals: Terminals {
                    local_handles: Vec::new(),
                },
                copilot_enabled: Copilot::global(cx).is_some(),
            }
        })
    }

    pub async fn remote(
        remote_id: u64,
        client: Arc<Client>,
        user_store: ModelHandle<UserStore>,
        languages: Arc<LanguageRegistry>,
        fs: Arc<dyn Fs>,
        mut cx: AsyncAppContext,
    ) -> Result<ModelHandle<Self>> {
        client.authenticate_and_connect(true, &cx).await?;

        let subscription = client.subscribe_to_entity(remote_id)?;
        let response = client
            .request_envelope(proto::JoinProject {
                project_id: remote_id,
            })
            .await?;
        let this = cx.add_model(|cx| {
            let replica_id = response.payload.replica_id as ReplicaId;

            let mut worktrees = Vec::new();
            for worktree in response.payload.worktrees {
                let worktree = cx.update(|cx| {
                    Worktree::remote(remote_id, replica_id, worktree, client.clone(), cx)
                });
                worktrees.push(worktree);
            }

            let (tx, rx) = mpsc::unbounded();
            cx.spawn_weak(|this, cx| Self::send_buffer_ordered_messages(this, rx, cx))
                .detach();
            let mut this = Self {
                worktrees: Vec::new(),
                buffer_ordered_messages_tx: tx,
                loading_buffers_by_path: Default::default(),
                next_buffer_id: 0,
                opened_buffer: watch::channel(),
                shared_buffers: Default::default(),
                incomplete_remote_buffers: Default::default(),
                loading_local_worktrees: Default::default(),
                local_buffer_ids_by_path: Default::default(),
                local_buffer_ids_by_entry_id: Default::default(),
                active_entry: None,
                collaborators: Default::default(),
                join_project_response_message_id: response.message_id,
                _maintain_buffer_languages: Self::maintain_buffer_languages(languages.clone(), cx),
                _maintain_workspace_config: Self::maintain_workspace_config(languages.clone(), cx),
                languages,
                user_store: user_store.clone(),
                fs,
                next_entry_id: Default::default(),
                next_diagnostic_group_id: Default::default(),
                client_subscriptions: Default::default(),
                _subscriptions: Default::default(),
                client: client.clone(),
                client_state: Some(ProjectClientState::Remote {
                    sharing_has_stopped: false,
                    remote_id,
                    replica_id,
                }),
                language_servers: Default::default(),
                language_server_ids: Default::default(),
                language_server_statuses: response
                    .payload
                    .language_servers
                    .into_iter()
                    .map(|server| {
                        (
                            LanguageServerId(server.id as usize),
                            LanguageServerStatus {
                                name: server.name,
                                pending_work: Default::default(),
                                has_pending_diagnostic_updates: false,
                                progress_tokens: Default::default(),
                            },
                        )
                    })
                    .collect(),
                last_workspace_edits_by_language_server: Default::default(),
                opened_buffers: Default::default(),
                buffers_being_formatted: Default::default(),
                buffers_needing_diff: Default::default(),
                git_diff_debouncer: DelayedDebounced::new(),
                buffer_snapshots: Default::default(),
                nonce: StdRng::from_entropy().gen(),
                terminals: Terminals {
                    local_handles: Vec::new(),
                },
                copilot_enabled: Copilot::global(cx).is_some(),
            };
            for worktree in worktrees {
                let _ = this.add_worktree(&worktree, cx);
            }
            this
        });
        let subscription = subscription.set_model(&this, &mut cx);

        let user_ids = response
            .payload
            .collaborators
            .iter()
            .map(|peer| peer.user_id)
            .collect();
        user_store
            .update(&mut cx, |user_store, cx| user_store.get_users(user_ids, cx))
            .await?;

        this.update(&mut cx, |this, cx| {
            this.set_collaborators_from_proto(response.payload.collaborators, cx)?;
            this.client_subscriptions.push(subscription);
            anyhow::Ok(())
        })?;

        Ok(this)
    }

    #[cfg(any(test, feature = "test-support"))]
    pub async fn test(
        fs: Arc<dyn Fs>,
        root_paths: impl IntoIterator<Item = &Path>,
        cx: &mut gpui::TestAppContext,
    ) -> ModelHandle<Project> {
        let mut languages = LanguageRegistry::test();
        languages.set_executor(cx.background());
        let http_client = util::http::FakeHttpClient::with_404_response();
        let client = cx.update(|cx| client::Client::new(http_client.clone(), cx));
        let user_store = cx.add_model(|cx| UserStore::new(client.clone(), http_client, cx));
        let project =
            cx.update(|cx| Project::local(client, user_store, Arc::new(languages), fs, cx));
        for path in root_paths {
            let (tree, _) = project
                .update(cx, |project, cx| {
                    project.find_or_create_local_worktree(path, true, cx)
                })
                .await
                .unwrap();
            tree.read_with(cx, |tree, _| tree.as_local().unwrap().scan_complete())
                .await;
        }
        project
    }

    fn on_settings_changed(&mut self, cx: &mut ModelContext<Self>) {
        let mut language_servers_to_start = Vec::new();
        for buffer in self.opened_buffers.values() {
            if let Some(buffer) = buffer.upgrade(cx) {
                let buffer = buffer.read(cx);
                if let Some((file, language)) = buffer.file().zip(buffer.language()) {
                    let settings = language_settings(Some(language), Some(file), cx);
                    if settings.enable_language_server {
                        if let Some(file) = File::from_dyn(Some(file)) {
                            language_servers_to_start
                                .push((file.worktree.clone(), language.clone()));
                        }
                    }
                }
            }
        }

        let mut language_servers_to_stop = Vec::new();
        let languages = self.languages.to_vec();
        for (worktree_id, started_lsp_name) in self.language_server_ids.keys() {
            let language = languages.iter().find(|l| {
                l.lsp_adapters()
                    .iter()
                    .any(|adapter| &adapter.name == started_lsp_name)
            });
            if let Some(language) = language {
                let worktree = self.worktree_for_id(*worktree_id, cx);
                let file = worktree.and_then(|tree| {
                    tree.update(cx, |tree, cx| tree.root_file(cx).map(|f| f as _))
                });
                if !language_settings(Some(language), file.as_ref(), cx).enable_language_server {
                    language_servers_to_stop.push((*worktree_id, started_lsp_name.clone()));
                }
            }
        }

        // Stop all newly-disabled language servers.
        for (worktree_id, adapter_name) in language_servers_to_stop {
            self.stop_language_server(worktree_id, adapter_name, cx)
                .detach();
        }

        // Start all the newly-enabled language servers.
        for (worktree, language) in language_servers_to_start {
            let worktree_path = worktree.read(cx).abs_path();
            self.start_language_servers(&worktree, worktree_path, language, cx);
        }

        if !self.copilot_enabled && Copilot::global(cx).is_some() {
            self.copilot_enabled = true;
            for buffer in self.opened_buffers.values() {
                if let Some(buffer) = buffer.upgrade(cx) {
                    self.register_buffer_with_copilot(&buffer, cx);
                }
            }
        }

        cx.notify();
    }

    pub fn buffer_for_id(&self, remote_id: u64, cx: &AppContext) -> Option<ModelHandle<Buffer>> {
        self.opened_buffers
            .get(&remote_id)
            .and_then(|buffer| buffer.upgrade(cx))
    }

    pub fn languages(&self) -> &Arc<LanguageRegistry> {
        &self.languages
    }

    pub fn client(&self) -> Arc<Client> {
        self.client.clone()
    }

    pub fn user_store(&self) -> ModelHandle<UserStore> {
        self.user_store.clone()
    }

    #[cfg(any(test, feature = "test-support"))]
    pub fn opened_buffers(&self, cx: &AppContext) -> Vec<ModelHandle<Buffer>> {
        self.opened_buffers
            .values()
            .filter_map(|b| b.upgrade(cx))
            .collect()
    }

    #[cfg(any(test, feature = "test-support"))]
    pub fn has_open_buffer(&self, path: impl Into<ProjectPath>, cx: &AppContext) -> bool {
        let path = path.into();
        if let Some(worktree) = self.worktree_for_id(path.worktree_id, cx) {
            self.opened_buffers.iter().any(|(_, buffer)| {
                if let Some(buffer) = buffer.upgrade(cx) {
                    if let Some(file) = File::from_dyn(buffer.read(cx).file()) {
                        if file.worktree == worktree && file.path() == &path.path {
                            return true;
                        }
                    }
                }
                false
            })
        } else {
            false
        }
    }

    pub fn fs(&self) -> &Arc<dyn Fs> {
        &self.fs
    }

    pub fn remote_id(&self) -> Option<u64> {
        match self.client_state.as_ref()? {
            ProjectClientState::Local { remote_id, .. }
            | ProjectClientState::Remote { remote_id, .. } => Some(*remote_id),
        }
    }

    pub fn replica_id(&self) -> ReplicaId {
        match &self.client_state {
            Some(ProjectClientState::Remote { replica_id, .. }) => *replica_id,
            _ => 0,
        }
    }

    fn metadata_changed(&mut self, cx: &mut ModelContext<Self>) {
        if let Some(ProjectClientState::Local { updates_tx, .. }) = &mut self.client_state {
            updates_tx
                .unbounded_send(LocalProjectUpdate::WorktreesChanged)
                .ok();
        }
        cx.notify();
    }

    pub fn collaborators(&self) -> &HashMap<proto::PeerId, Collaborator> {
        &self.collaborators
    }

    /// Collect all worktrees, including ones that don't appear in the project panel
    pub fn worktrees<'a>(
        &'a self,
        cx: &'a AppContext,
    ) -> impl 'a + DoubleEndedIterator<Item = ModelHandle<Worktree>> {
        self.worktrees
            .iter()
            .filter_map(move |worktree| worktree.upgrade(cx))
    }

    /// Collect all user-visible worktrees, the ones that appear in the project panel
    pub fn visible_worktrees<'a>(
        &'a self,
        cx: &'a AppContext,
    ) -> impl 'a + DoubleEndedIterator<Item = ModelHandle<Worktree>> {
        self.worktrees.iter().filter_map(|worktree| {
            worktree.upgrade(cx).and_then(|worktree| {
                if worktree.read(cx).is_visible() {
                    Some(worktree)
                } else {
                    None
                }
            })
        })
    }

    pub fn worktree_root_names<'a>(&'a self, cx: &'a AppContext) -> impl Iterator<Item = &'a str> {
        self.visible_worktrees(cx)
            .map(|tree| tree.read(cx).root_name())
    }

    pub fn worktree_for_id(
        &self,
        id: WorktreeId,
        cx: &AppContext,
    ) -> Option<ModelHandle<Worktree>> {
        self.worktrees(cx)
            .find(|worktree| worktree.read(cx).id() == id)
    }

    pub fn worktree_for_entry(
        &self,
        entry_id: ProjectEntryId,
        cx: &AppContext,
    ) -> Option<ModelHandle<Worktree>> {
        self.worktrees(cx)
            .find(|worktree| worktree.read(cx).contains_entry(entry_id))
    }

    pub fn worktree_id_for_entry(
        &self,
        entry_id: ProjectEntryId,
        cx: &AppContext,
    ) -> Option<WorktreeId> {
        self.worktree_for_entry(entry_id, cx)
            .map(|worktree| worktree.read(cx).id())
    }

    pub fn contains_paths(&self, paths: &[PathBuf], cx: &AppContext) -> bool {
        paths.iter().all(|path| self.contains_path(path, cx))
    }

    pub fn contains_path(&self, path: &Path, cx: &AppContext) -> bool {
        for worktree in self.worktrees(cx) {
            let worktree = worktree.read(cx).as_local();
            if worktree.map_or(false, |w| w.contains_abs_path(path)) {
                return true;
            }
        }
        false
    }

    pub fn create_entry(
        &mut self,
        project_path: impl Into<ProjectPath>,
        is_directory: bool,
        cx: &mut ModelContext<Self>,
    ) -> Option<Task<Result<Entry>>> {
        let project_path = project_path.into();
        let worktree = self.worktree_for_id(project_path.worktree_id, cx)?;
        if self.is_local() {
            Some(worktree.update(cx, |worktree, cx| {
                worktree
                    .as_local_mut()
                    .unwrap()
                    .create_entry(project_path.path, is_directory, cx)
            }))
        } else {
            let client = self.client.clone();
            let project_id = self.remote_id().unwrap();
            Some(cx.spawn_weak(|_, mut cx| async move {
                let response = client
                    .request(proto::CreateProjectEntry {
                        worktree_id: project_path.worktree_id.to_proto(),
                        project_id,
                        path: project_path.path.to_string_lossy().into(),
                        is_directory,
                    })
                    .await?;
                let entry = response
                    .entry
                    .ok_or_else(|| anyhow!("missing entry in response"))?;
                worktree
                    .update(&mut cx, |worktree, cx| {
                        worktree.as_remote_mut().unwrap().insert_entry(
                            entry,
                            response.worktree_scan_id as usize,
                            cx,
                        )
                    })
                    .await
            }))
        }
    }

    pub fn copy_entry(
        &mut self,
        entry_id: ProjectEntryId,
        new_path: impl Into<Arc<Path>>,
        cx: &mut ModelContext<Self>,
    ) -> Option<Task<Result<Entry>>> {
        let worktree = self.worktree_for_entry(entry_id, cx)?;
        let new_path = new_path.into();
        if self.is_local() {
            worktree.update(cx, |worktree, cx| {
                worktree
                    .as_local_mut()
                    .unwrap()
                    .copy_entry(entry_id, new_path, cx)
            })
        } else {
            let client = self.client.clone();
            let project_id = self.remote_id().unwrap();

            Some(cx.spawn_weak(|_, mut cx| async move {
                let response = client
                    .request(proto::CopyProjectEntry {
                        project_id,
                        entry_id: entry_id.to_proto(),
                        new_path: new_path.to_string_lossy().into(),
                    })
                    .await?;
                let entry = response
                    .entry
                    .ok_or_else(|| anyhow!("missing entry in response"))?;
                worktree
                    .update(&mut cx, |worktree, cx| {
                        worktree.as_remote_mut().unwrap().insert_entry(
                            entry,
                            response.worktree_scan_id as usize,
                            cx,
                        )
                    })
                    .await
            }))
        }
    }

    pub fn rename_entry(
        &mut self,
        entry_id: ProjectEntryId,
        new_path: impl Into<Arc<Path>>,
        cx: &mut ModelContext<Self>,
    ) -> Option<Task<Result<Entry>>> {
        let worktree = self.worktree_for_entry(entry_id, cx)?;
        let new_path = new_path.into();
        if self.is_local() {
            worktree.update(cx, |worktree, cx| {
                worktree
                    .as_local_mut()
                    .unwrap()
                    .rename_entry(entry_id, new_path, cx)
            })
        } else {
            let client = self.client.clone();
            let project_id = self.remote_id().unwrap();

            Some(cx.spawn_weak(|_, mut cx| async move {
                let response = client
                    .request(proto::RenameProjectEntry {
                        project_id,
                        entry_id: entry_id.to_proto(),
                        new_path: new_path.to_string_lossy().into(),
                    })
                    .await?;
                let entry = response
                    .entry
                    .ok_or_else(|| anyhow!("missing entry in response"))?;
                worktree
                    .update(&mut cx, |worktree, cx| {
                        worktree.as_remote_mut().unwrap().insert_entry(
                            entry,
                            response.worktree_scan_id as usize,
                            cx,
                        )
                    })
                    .await
            }))
        }
    }

    pub fn delete_entry(
        &mut self,
        entry_id: ProjectEntryId,
        cx: &mut ModelContext<Self>,
    ) -> Option<Task<Result<()>>> {
        let worktree = self.worktree_for_entry(entry_id, cx)?;

        cx.emit(Event::DeletedEntry(entry_id));

        if self.is_local() {
            worktree.update(cx, |worktree, cx| {
                worktree.as_local_mut().unwrap().delete_entry(entry_id, cx)
            })
        } else {
            let client = self.client.clone();
            let project_id = self.remote_id().unwrap();
            Some(cx.spawn_weak(|_, mut cx| async move {
                let response = client
                    .request(proto::DeleteProjectEntry {
                        project_id,
                        entry_id: entry_id.to_proto(),
                    })
                    .await?;
                worktree
                    .update(&mut cx, move |worktree, cx| {
                        worktree.as_remote_mut().unwrap().delete_entry(
                            entry_id,
                            response.worktree_scan_id as usize,
                            cx,
                        )
                    })
                    .await
            }))
        }
    }

    pub fn expand_entry(
        &mut self,
        worktree_id: WorktreeId,
        entry_id: ProjectEntryId,
        cx: &mut ModelContext<Self>,
    ) -> Option<Task<Result<()>>> {
        let worktree = self.worktree_for_id(worktree_id, cx)?;
        if self.is_local() {
            worktree.update(cx, |worktree, cx| {
                worktree.as_local_mut().unwrap().expand_entry(entry_id, cx)
            })
        } else {
            let worktree = worktree.downgrade();
            let request = self.client.request(proto::ExpandProjectEntry {
                project_id: self.remote_id().unwrap(),
                entry_id: entry_id.to_proto(),
            });
            Some(cx.spawn_weak(|_, mut cx| async move {
                let response = request.await?;
                if let Some(worktree) = worktree.upgrade(&cx) {
                    worktree
                        .update(&mut cx, |worktree, _| {
                            worktree
                                .as_remote_mut()
                                .unwrap()
                                .wait_for_snapshot(response.worktree_scan_id as usize)
                        })
                        .await?;
                }
                Ok(())
            }))
        }
    }

    pub fn shared(&mut self, project_id: u64, cx: &mut ModelContext<Self>) -> Result<()> {
        if self.client_state.is_some() {
            return Err(anyhow!("project was already shared"));
        }
        self.client_subscriptions.push(
            self.client
                .subscribe_to_entity(project_id)?
                .set_model(&cx.handle(), &mut cx.to_async()),
        );

        for open_buffer in self.opened_buffers.values_mut() {
            match open_buffer {
                OpenBuffer::Strong(_) => {}
                OpenBuffer::Weak(buffer) => {
                    if let Some(buffer) = buffer.upgrade(cx) {
                        *open_buffer = OpenBuffer::Strong(buffer);
                    }
                }
                OpenBuffer::Operations(_) => unreachable!(),
            }
        }

        for worktree_handle in self.worktrees.iter_mut() {
            match worktree_handle {
                WorktreeHandle::Strong(_) => {}
                WorktreeHandle::Weak(worktree) => {
                    if let Some(worktree) = worktree.upgrade(cx) {
                        *worktree_handle = WorktreeHandle::Strong(worktree);
                    }
                }
            }
        }

        for (server_id, status) in &self.language_server_statuses {
            self.client
                .send(proto::StartLanguageServer {
                    project_id,
                    server: Some(proto::LanguageServer {
                        id: server_id.0 as u64,
                        name: status.name.clone(),
                    }),
                })
                .log_err();
        }

        let store = cx.global::<SettingsStore>();
        for worktree in self.worktrees(cx) {
            let worktree_id = worktree.read(cx).id().to_proto();
            for (path, content) in store.local_settings(worktree.id()) {
                self.client
                    .send(proto::UpdateWorktreeSettings {
                        project_id,
                        worktree_id,
                        path: path.to_string_lossy().into(),
                        content: Some(content),
                    })
                    .log_err();
            }
        }

        let (updates_tx, mut updates_rx) = mpsc::unbounded();
        let client = self.client.clone();
        self.client_state = Some(ProjectClientState::Local {
            remote_id: project_id,
            updates_tx,
            _send_updates: cx.spawn_weak(move |this, mut cx| async move {
                while let Some(update) = updates_rx.next().await {
                    let Some(this) = this.upgrade(&cx) else { break };

                    match update {
                        LocalProjectUpdate::WorktreesChanged => {
                            let worktrees = this
                                .read_with(&cx, |this, cx| this.worktrees(cx).collect::<Vec<_>>());
                            let update_project = this
                                .read_with(&cx, |this, cx| {
                                    this.client.request(proto::UpdateProject {
                                        project_id,
                                        worktrees: this.worktree_metadata_protos(cx),
                                    })
                                })
                                .await;
                            if update_project.is_ok() {
                                for worktree in worktrees {
                                    worktree.update(&mut cx, |worktree, cx| {
                                        let worktree = worktree.as_local_mut().unwrap();
                                        worktree.share(project_id, cx).detach_and_log_err(cx)
                                    });
                                }
                            }
                        }
                        LocalProjectUpdate::CreateBufferForPeer { peer_id, buffer_id } => {
                            let buffer = this.update(&mut cx, |this, _| {
                                let buffer = this.opened_buffers.get(&buffer_id).unwrap();
                                let shared_buffers =
                                    this.shared_buffers.entry(peer_id).or_default();
                                if shared_buffers.insert(buffer_id) {
                                    if let OpenBuffer::Strong(buffer) = buffer {
                                        Some(buffer.clone())
                                    } else {
                                        None
                                    }
                                } else {
                                    None
                                }
                            });

                            let Some(buffer) = buffer else { continue };
                            let operations =
                                buffer.read_with(&cx, |b, cx| b.serialize_ops(None, cx));
                            let operations = operations.await;
                            let state = buffer.read_with(&cx, |buffer, _| buffer.to_proto());

                            let initial_state = proto::CreateBufferForPeer {
                                project_id,
                                peer_id: Some(peer_id),
                                variant: Some(proto::create_buffer_for_peer::Variant::State(state)),
                            };
                            if client.send(initial_state).log_err().is_some() {
                                let client = client.clone();
                                cx.background()
                                    .spawn(async move {
                                        let mut chunks = split_operations(operations).peekable();
                                        while let Some(chunk) = chunks.next() {
                                            let is_last = chunks.peek().is_none();
                                            client.send(proto::CreateBufferForPeer {
                                                project_id,
                                                peer_id: Some(peer_id),
                                                variant: Some(
                                                    proto::create_buffer_for_peer::Variant::Chunk(
                                                        proto::BufferChunk {
                                                            buffer_id,
                                                            operations: chunk,
                                                            is_last,
                                                        },
                                                    ),
                                                ),
                                            })?;
                                        }
                                        anyhow::Ok(())
                                    })
                                    .await
                                    .log_err();
                            }
                        }
                    }
                }
            }),
        });

        self.metadata_changed(cx);
        cx.emit(Event::RemoteIdChanged(Some(project_id)));
        cx.notify();
        Ok(())
    }

    pub fn reshared(
        &mut self,
        message: proto::ResharedProject,
        cx: &mut ModelContext<Self>,
    ) -> Result<()> {
        self.shared_buffers.clear();
        self.set_collaborators_from_proto(message.collaborators, cx)?;
        self.metadata_changed(cx);
        Ok(())
    }

    pub fn rejoined(
        &mut self,
        message: proto::RejoinedProject,
        message_id: u32,
        cx: &mut ModelContext<Self>,
    ) -> Result<()> {
        cx.update_global::<SettingsStore, _, _>(|store, cx| {
            for worktree in &self.worktrees {
                store
                    .clear_local_settings(worktree.handle_id(), cx)
                    .log_err();
            }
        });

        self.join_project_response_message_id = message_id;
        self.set_worktrees_from_proto(message.worktrees, cx)?;
        self.set_collaborators_from_proto(message.collaborators, cx)?;
        self.language_server_statuses = message
            .language_servers
            .into_iter()
            .map(|server| {
                (
                    LanguageServerId(server.id as usize),
                    LanguageServerStatus {
                        name: server.name,
                        pending_work: Default::default(),
                        has_pending_diagnostic_updates: false,
                        progress_tokens: Default::default(),
                    },
                )
            })
            .collect();
        self.buffer_ordered_messages_tx
            .unbounded_send(BufferOrderedMessage::Resync)
            .unwrap();
        cx.notify();
        Ok(())
    }

    pub fn unshare(&mut self, cx: &mut ModelContext<Self>) -> Result<()> {
        self.unshare_internal(cx)?;
        self.metadata_changed(cx);
        cx.notify();
        Ok(())
    }

    fn unshare_internal(&mut self, cx: &mut AppContext) -> Result<()> {
        if self.is_remote() {
            return Err(anyhow!("attempted to unshare a remote project"));
        }

        if let Some(ProjectClientState::Local { remote_id, .. }) = self.client_state.take() {
            self.collaborators.clear();
            self.shared_buffers.clear();
            self.client_subscriptions.clear();

            for worktree_handle in self.worktrees.iter_mut() {
                if let WorktreeHandle::Strong(worktree) = worktree_handle {
                    let is_visible = worktree.update(cx, |worktree, _| {
                        worktree.as_local_mut().unwrap().unshare();
                        worktree.is_visible()
                    });
                    if !is_visible {
                        *worktree_handle = WorktreeHandle::Weak(worktree.downgrade());
                    }
                }
            }

            for open_buffer in self.opened_buffers.values_mut() {
                // Wake up any tasks waiting for peers' edits to this buffer.
                if let Some(buffer) = open_buffer.upgrade(cx) {
                    buffer.update(cx, |buffer, _| buffer.give_up_waiting());
                }

                if let OpenBuffer::Strong(buffer) = open_buffer {
                    *open_buffer = OpenBuffer::Weak(buffer.downgrade());
                }
            }

            self.client.send(proto::UnshareProject {
                project_id: remote_id,
            })?;

            Ok(())
        } else {
            Err(anyhow!("attempted to unshare an unshared project"))
        }
    }

    pub fn disconnected_from_host(&mut self, cx: &mut ModelContext<Self>) {
        self.disconnected_from_host_internal(cx);
        cx.emit(Event::DisconnectedFromHost);
        cx.notify();
    }

    fn disconnected_from_host_internal(&mut self, cx: &mut AppContext) {
        if let Some(ProjectClientState::Remote {
            sharing_has_stopped,
            ..
        }) = &mut self.client_state
        {
            *sharing_has_stopped = true;

            self.collaborators.clear();

            for worktree in &self.worktrees {
                if let Some(worktree) = worktree.upgrade(cx) {
                    worktree.update(cx, |worktree, _| {
                        if let Some(worktree) = worktree.as_remote_mut() {
                            worktree.disconnected_from_host();
                        }
                    });
                }
            }

            for open_buffer in self.opened_buffers.values_mut() {
                // Wake up any tasks waiting for peers' edits to this buffer.
                if let Some(buffer) = open_buffer.upgrade(cx) {
                    buffer.update(cx, |buffer, _| buffer.give_up_waiting());
                }

                if let OpenBuffer::Strong(buffer) = open_buffer {
                    *open_buffer = OpenBuffer::Weak(buffer.downgrade());
                }
            }

            // Wake up all futures currently waiting on a buffer to get opened,
            // to give them a chance to fail now that we've disconnected.
            *self.opened_buffer.0.borrow_mut() = ();
        }
    }

    pub fn close(&mut self, cx: &mut ModelContext<Self>) {
        cx.emit(Event::Closed);
    }

    pub fn is_read_only(&self) -> bool {
        match &self.client_state {
            Some(ProjectClientState::Remote {
                sharing_has_stopped,
                ..
            }) => *sharing_has_stopped,
            _ => false,
        }
    }

    pub fn is_local(&self) -> bool {
        match &self.client_state {
            Some(ProjectClientState::Remote { .. }) => false,
            _ => true,
        }
    }

    pub fn is_remote(&self) -> bool {
        !self.is_local()
    }

    pub fn create_buffer(
        &mut self,
        text: &str,
        language: Option<Arc<Language>>,
        cx: &mut ModelContext<Self>,
    ) -> Result<ModelHandle<Buffer>> {
        if self.is_remote() {
            return Err(anyhow!("creating buffers as a guest is not supported yet"));
        }

        let buffer = cx.add_model(|cx| {
            Buffer::new(self.replica_id(), text, cx)
                .with_language(language.unwrap_or_else(|| language::PLAIN_TEXT.clone()), cx)
        });
        self.register_buffer(&buffer, cx)?;
        Ok(buffer)
    }

    pub fn open_path(
        &mut self,
        path: impl Into<ProjectPath>,
        cx: &mut ModelContext<Self>,
    ) -> Task<Result<(ProjectEntryId, AnyModelHandle)>> {
        let task = self.open_buffer(path, cx);
        cx.spawn_weak(|_, cx| async move {
            let buffer = task.await?;
            let project_entry_id = buffer
                .read_with(&cx, |buffer, cx| {
                    File::from_dyn(buffer.file()).and_then(|file| file.project_entry_id(cx))
                })
                .ok_or_else(|| anyhow!("no project entry"))?;

            let buffer: &AnyModelHandle = &buffer;
            Ok((project_entry_id, buffer.clone()))
        })
    }

    pub fn open_local_buffer(
        &mut self,
        abs_path: impl AsRef<Path>,
        cx: &mut ModelContext<Self>,
    ) -> Task<Result<ModelHandle<Buffer>>> {
        if let Some((worktree, relative_path)) = self.find_local_worktree(abs_path.as_ref(), cx) {
            self.open_buffer((worktree.read(cx).id(), relative_path), cx)
        } else {
            Task::ready(Err(anyhow!("no such path")))
        }
    }

    pub fn open_buffer(
        &mut self,
        path: impl Into<ProjectPath>,
        cx: &mut ModelContext<Self>,
    ) -> Task<Result<ModelHandle<Buffer>>> {
        let project_path = path.into();
        let worktree = if let Some(worktree) = self.worktree_for_id(project_path.worktree_id, cx) {
            worktree
        } else {
            return Task::ready(Err(anyhow!("no such worktree")));
        };

        // If there is already a buffer for the given path, then return it.
        let existing_buffer = self.get_open_buffer(&project_path, cx);
        if let Some(existing_buffer) = existing_buffer {
            return Task::ready(Ok(existing_buffer));
        }

        let loading_watch = match self.loading_buffers_by_path.entry(project_path.clone()) {
            // If the given path is already being loaded, then wait for that existing
            // task to complete and return the same buffer.
            hash_map::Entry::Occupied(e) => e.get().clone(),

            // Otherwise, record the fact that this path is now being loaded.
            hash_map::Entry::Vacant(entry) => {
                let (mut tx, rx) = postage::watch::channel();
                entry.insert(rx.clone());

                let load_buffer = if worktree.read(cx).is_local() {
                    self.open_local_buffer_internal(&project_path.path, &worktree, cx)
                } else {
                    self.open_remote_buffer_internal(&project_path.path, &worktree, cx)
                };

                cx.spawn(move |this, mut cx| async move {
                    let load_result = load_buffer.await;
                    *tx.borrow_mut() = Some(this.update(&mut cx, |this, _| {
                        // Record the fact that the buffer is no longer loading.
                        this.loading_buffers_by_path.remove(&project_path);
                        let buffer = load_result.map_err(Arc::new)?;
                        Ok(buffer)
                    }));
                })
                .detach();
                rx
            }
        };

        cx.foreground().spawn(async move {
            wait_for_loading_buffer(loading_watch)
                .await
                .map_err(|error| anyhow!("{}", error))
        })
    }

    fn open_local_buffer_internal(
        &mut self,
        path: &Arc<Path>,
        worktree: &ModelHandle<Worktree>,
        cx: &mut ModelContext<Self>,
    ) -> Task<Result<ModelHandle<Buffer>>> {
        let buffer_id = post_inc(&mut self.next_buffer_id);
        let load_buffer = worktree.update(cx, |worktree, cx| {
            let worktree = worktree.as_local_mut().unwrap();
            worktree.load_buffer(buffer_id, path, cx)
        });
        cx.spawn(|this, mut cx| async move {
            let buffer = load_buffer.await?;
            this.update(&mut cx, |this, cx| this.register_buffer(&buffer, cx))?;
            Ok(buffer)
        })
    }

    fn open_remote_buffer_internal(
        &mut self,
        path: &Arc<Path>,
        worktree: &ModelHandle<Worktree>,
        cx: &mut ModelContext<Self>,
    ) -> Task<Result<ModelHandle<Buffer>>> {
        let rpc = self.client.clone();
        let project_id = self.remote_id().unwrap();
        let remote_worktree_id = worktree.read(cx).id();
        let path = path.clone();
        let path_string = path.to_string_lossy().to_string();
        cx.spawn(|this, mut cx| async move {
            let response = rpc
                .request(proto::OpenBufferByPath {
                    project_id,
                    worktree_id: remote_worktree_id.to_proto(),
                    path: path_string,
                })
                .await?;
            this.update(&mut cx, |this, cx| {
                this.wait_for_remote_buffer(response.buffer_id, cx)
            })
            .await
        })
    }

    /// LanguageServerName is owned, because it is inserted into a map
    fn open_local_buffer_via_lsp(
        &mut self,
        abs_path: lsp::Url,
        language_server_id: LanguageServerId,
        language_server_name: LanguageServerName,
        cx: &mut ModelContext<Self>,
    ) -> Task<Result<ModelHandle<Buffer>>> {
        cx.spawn(|this, mut cx| async move {
            let abs_path = abs_path
                .to_file_path()
                .map_err(|_| anyhow!("can't convert URI to path"))?;
            let (worktree, relative_path) = if let Some(result) =
                this.read_with(&cx, |this, cx| this.find_local_worktree(&abs_path, cx))
            {
                result
            } else {
                let worktree = this
                    .update(&mut cx, |this, cx| {
                        this.create_local_worktree(&abs_path, false, cx)
                    })
                    .await?;
                this.update(&mut cx, |this, cx| {
                    this.language_server_ids.insert(
                        (worktree.read(cx).id(), language_server_name),
                        language_server_id,
                    );
                });
                (worktree, PathBuf::new())
            };

            let project_path = ProjectPath {
                worktree_id: worktree.read_with(&cx, |worktree, _| worktree.id()),
                path: relative_path.into(),
            };
            this.update(&mut cx, |this, cx| this.open_buffer(project_path, cx))
                .await
        })
    }

    pub fn open_buffer_by_id(
        &mut self,
        id: u64,
        cx: &mut ModelContext<Self>,
    ) -> Task<Result<ModelHandle<Buffer>>> {
        if let Some(buffer) = self.buffer_for_id(id, cx) {
            Task::ready(Ok(buffer))
        } else if self.is_local() {
            Task::ready(Err(anyhow!("buffer {} does not exist", id)))
        } else if let Some(project_id) = self.remote_id() {
            let request = self
                .client
                .request(proto::OpenBufferById { project_id, id });
            cx.spawn(|this, mut cx| async move {
                let buffer_id = request.await?.buffer_id;
                this.update(&mut cx, |this, cx| {
                    this.wait_for_remote_buffer(buffer_id, cx)
                })
                .await
            })
        } else {
            Task::ready(Err(anyhow!("cannot open buffer while disconnected")))
        }
    }

    pub fn save_buffers(
        &self,
        buffers: HashSet<ModelHandle<Buffer>>,
        cx: &mut ModelContext<Self>,
    ) -> Task<Result<()>> {
        cx.spawn(|this, mut cx| async move {
            let save_tasks = buffers
                .into_iter()
                .map(|buffer| this.update(&mut cx, |this, cx| this.save_buffer(buffer, cx)));
            try_join_all(save_tasks).await?;
            Ok(())
        })
    }

    pub fn save_buffer(
        &self,
        buffer: ModelHandle<Buffer>,
        cx: &mut ModelContext<Self>,
    ) -> Task<Result<()>> {
        let Some(file) = File::from_dyn(buffer.read(cx).file()) else {
            return Task::ready(Err(anyhow!("buffer doesn't have a file")));
        };
        let worktree = file.worktree.clone();
        let path = file.path.clone();
        worktree.update(cx, |worktree, cx| match worktree {
            Worktree::Local(worktree) => worktree.save_buffer(buffer, path, false, cx),
            Worktree::Remote(worktree) => worktree.save_buffer(buffer, cx),
        })
    }

    pub fn save_buffer_as(
        &mut self,
        buffer: ModelHandle<Buffer>,
        abs_path: PathBuf,
        cx: &mut ModelContext<Self>,
    ) -> Task<Result<()>> {
        let worktree_task = self.find_or_create_local_worktree(&abs_path, true, cx);
        let old_file = File::from_dyn(buffer.read(cx).file())
            .filter(|f| f.is_local())
            .cloned();
        cx.spawn(|this, mut cx| async move {
            if let Some(old_file) = &old_file {
                this.update(&mut cx, |this, cx| {
                    this.unregister_buffer_from_language_servers(&buffer, old_file, cx);
                });
            }
            let (worktree, path) = worktree_task.await?;
            worktree
                .update(&mut cx, |worktree, cx| match worktree {
                    Worktree::Local(worktree) => {
                        worktree.save_buffer(buffer.clone(), path.into(), true, cx)
                    }
                    Worktree::Remote(_) => panic!("cannot remote buffers as new files"),
                })
                .await?;
            this.update(&mut cx, |this, cx| {
                this.detect_language_for_buffer(&buffer, cx);
                this.register_buffer_with_language_servers(&buffer, cx);
            });
            Ok(())
        })
    }

    pub fn get_open_buffer(
        &mut self,
        path: &ProjectPath,
        cx: &mut ModelContext<Self>,
    ) -> Option<ModelHandle<Buffer>> {
        let worktree = self.worktree_for_id(path.worktree_id, cx)?;
        self.opened_buffers.values().find_map(|buffer| {
            let buffer = buffer.upgrade(cx)?;
            let file = File::from_dyn(buffer.read(cx).file())?;
            if file.worktree == worktree && file.path() == &path.path {
                Some(buffer)
            } else {
                None
            }
        })
    }

    fn register_buffer(
        &mut self,
        buffer: &ModelHandle<Buffer>,
        cx: &mut ModelContext<Self>,
    ) -> Result<()> {
        self.request_buffer_diff_recalculation(buffer, cx);
        buffer.update(cx, |buffer, _| {
            buffer.set_language_registry(self.languages.clone())
        });

        let remote_id = buffer.read(cx).remote_id();
        let is_remote = self.is_remote();
        let open_buffer = if is_remote || self.is_shared() {
            OpenBuffer::Strong(buffer.clone())
        } else {
            OpenBuffer::Weak(buffer.downgrade())
        };

        match self.opened_buffers.entry(remote_id) {
            hash_map::Entry::Vacant(entry) => {
                entry.insert(open_buffer);
            }
            hash_map::Entry::Occupied(mut entry) => {
                if let OpenBuffer::Operations(operations) = entry.get_mut() {
                    buffer.update(cx, |b, cx| b.apply_ops(operations.drain(..), cx))?;
                } else if entry.get().upgrade(cx).is_some() {
                    if is_remote {
                        return Ok(());
                    } else {
                        debug_panic!("buffer {} was already registered", remote_id);
                        Err(anyhow!("buffer {} was already registered", remote_id))?;
                    }
                }
                entry.insert(open_buffer);
            }
        }
        cx.subscribe(buffer, |this, buffer, event, cx| {
            this.on_buffer_event(buffer, event, cx);
        })
        .detach();

        if let Some(file) = File::from_dyn(buffer.read(cx).file()) {
            if file.is_local {
                self.local_buffer_ids_by_path.insert(
                    ProjectPath {
                        worktree_id: file.worktree_id(cx),
                        path: file.path.clone(),
                    },
                    remote_id,
                );

                self.local_buffer_ids_by_entry_id
                    .insert(file.entry_id, remote_id);
            }
        }

        self.detect_language_for_buffer(buffer, cx);
        self.register_buffer_with_language_servers(buffer, cx);
        self.register_buffer_with_copilot(buffer, cx);
        cx.observe_release(buffer, |this, buffer, cx| {
            if let Some(file) = File::from_dyn(buffer.file()) {
                if file.is_local() {
                    let uri = lsp::Url::from_file_path(file.abs_path(cx)).unwrap();
                    for server in this.language_servers_for_buffer(buffer, cx) {
                        server
                            .1
                            .notify::<lsp::notification::DidCloseTextDocument>(
                                lsp::DidCloseTextDocumentParams {
                                    text_document: lsp::TextDocumentIdentifier::new(uri.clone()),
                                },
                            )
                            .log_err();
                    }
                }
            }
        })
        .detach();

        *self.opened_buffer.0.borrow_mut() = ();
        Ok(())
    }

    fn register_buffer_with_language_servers(
        &mut self,
        buffer_handle: &ModelHandle<Buffer>,
        cx: &mut ModelContext<Self>,
    ) {
        let buffer = buffer_handle.read(cx);
        let buffer_id = buffer.remote_id();

        if let Some(file) = File::from_dyn(buffer.file()) {
            if !file.is_local() {
                return;
            }

            let uri = lsp::Url::from_file_path(file.abs_path(cx)).unwrap();
            let initial_snapshot = buffer.text_snapshot();
            let language = buffer.language().cloned();
            let worktree_id = file.worktree_id(cx);

            if let Some(local_worktree) = file.worktree.read(cx).as_local() {
                for (server_id, diagnostics) in local_worktree.diagnostics_for_path(file.path()) {
                    self.update_buffer_diagnostics(buffer_handle, server_id, None, diagnostics, cx)
                        .log_err();
                }
            }

            if let Some(language) = language {
                for adapter in language.lsp_adapters() {
                    let language_id = adapter.language_ids.get(language.name().as_ref()).cloned();
                    let server = self
                        .language_server_ids
                        .get(&(worktree_id, adapter.name.clone()))
                        .and_then(|id| self.language_servers.get(id))
                        .and_then(|server_state| {
                            if let LanguageServerState::Running { server, .. } = server_state {
                                Some(server.clone())
                            } else {
                                None
                            }
                        });
                    let server = match server {
                        Some(server) => server,
                        None => continue,
                    };

                    server
                        .notify::<lsp::notification::DidOpenTextDocument>(
                            lsp::DidOpenTextDocumentParams {
                                text_document: lsp::TextDocumentItem::new(
                                    uri.clone(),
                                    language_id.unwrap_or_default(),
                                    0,
                                    initial_snapshot.text(),
                                ),
                            },
                        )
                        .log_err();

                    buffer_handle.update(cx, |buffer, cx| {
                        buffer.set_completion_triggers(
                            server
                                .capabilities()
                                .completion_provider
                                .as_ref()
                                .and_then(|provider| provider.trigger_characters.clone())
                                .unwrap_or_default(),
                            cx,
                        );
                    });

                    let snapshot = LspBufferSnapshot {
                        version: 0,
                        snapshot: initial_snapshot.clone(),
                    };
                    self.buffer_snapshots
                        .entry(buffer_id)
                        .or_default()
                        .insert(server.server_id(), vec![snapshot]);
                }
            }
        }
    }

    fn unregister_buffer_from_language_servers(
        &mut self,
        buffer: &ModelHandle<Buffer>,
        old_file: &File,
        cx: &mut ModelContext<Self>,
    ) {
        let old_path = match old_file.as_local() {
            Some(local) => local.abs_path(cx),
            None => return,
        };

        buffer.update(cx, |buffer, cx| {
            let worktree_id = old_file.worktree_id(cx);
            let ids = &self.language_server_ids;

            let language = buffer.language().cloned();
            let adapters = language.iter().flat_map(|language| language.lsp_adapters());
            for &server_id in adapters.flat_map(|a| ids.get(&(worktree_id, a.name.clone()))) {
                buffer.update_diagnostics(server_id, Default::default(), cx);
            }

            self.buffer_snapshots.remove(&buffer.remote_id());
            let file_url = lsp::Url::from_file_path(old_path).unwrap();
            for (_, language_server) in self.language_servers_for_buffer(buffer, cx) {
                language_server
                    .notify::<lsp::notification::DidCloseTextDocument>(
                        lsp::DidCloseTextDocumentParams {
                            text_document: lsp::TextDocumentIdentifier::new(file_url.clone()),
                        },
                    )
                    .log_err();
            }
        });
    }

    fn register_buffer_with_copilot(
        &self,
        buffer_handle: &ModelHandle<Buffer>,
        cx: &mut ModelContext<Self>,
    ) {
        if let Some(copilot) = Copilot::global(cx) {
            copilot.update(cx, |copilot, cx| copilot.register_buffer(buffer_handle, cx));
        }
    }

    async fn send_buffer_ordered_messages(
        this: WeakModelHandle<Self>,
        rx: UnboundedReceiver<BufferOrderedMessage>,
        mut cx: AsyncAppContext,
    ) -> Option<()> {
        const MAX_BATCH_SIZE: usize = 128;

        let mut operations_by_buffer_id = HashMap::default();
        async fn flush_operations(
            this: &ModelHandle<Project>,
            operations_by_buffer_id: &mut HashMap<u64, Vec<proto::Operation>>,
            needs_resync_with_host: &mut bool,
            is_local: bool,
            cx: &AsyncAppContext,
        ) {
            for (buffer_id, operations) in operations_by_buffer_id.drain() {
                let request = this.read_with(cx, |this, _| {
                    let project_id = this.remote_id()?;
                    Some(this.client.request(proto::UpdateBuffer {
                        buffer_id,
                        project_id,
                        operations,
                    }))
                });
                if let Some(request) = request {
                    if request.await.is_err() && !is_local {
                        *needs_resync_with_host = true;
                        break;
                    }
                }
            }
        }

        let mut needs_resync_with_host = false;
        let mut changes = rx.ready_chunks(MAX_BATCH_SIZE);

        while let Some(changes) = changes.next().await {
            let this = this.upgrade(&mut cx)?;
            let is_local = this.read_with(&cx, |this, _| this.is_local());

            for change in changes {
                match change {
                    BufferOrderedMessage::Operation {
                        buffer_id,
                        operation,
                    } => {
                        if needs_resync_with_host {
                            continue;
                        }

                        operations_by_buffer_id
                            .entry(buffer_id)
                            .or_insert(Vec::new())
                            .push(operation);
                    }

                    BufferOrderedMessage::Resync => {
                        operations_by_buffer_id.clear();
                        if this
                            .update(&mut cx, |this, cx| this.synchronize_remote_buffers(cx))
                            .await
                            .is_ok()
                        {
                            needs_resync_with_host = false;
                        }
                    }

                    BufferOrderedMessage::LanguageServerUpdate {
                        language_server_id,
                        message,
                    } => {
                        flush_operations(
                            &this,
                            &mut operations_by_buffer_id,
                            &mut needs_resync_with_host,
                            is_local,
                            &cx,
                        )
                        .await;

                        this.read_with(&cx, |this, _| {
                            if let Some(project_id) = this.remote_id() {
                                this.client
                                    .send(proto::UpdateLanguageServer {
                                        project_id,
                                        language_server_id: language_server_id.0 as u64,
                                        variant: Some(message),
                                    })
                                    .log_err();
                            }
                        });
                    }
                }
            }

            flush_operations(
                &this,
                &mut operations_by_buffer_id,
                &mut needs_resync_with_host,
                is_local,
                &cx,
            )
            .await;
        }

        None
    }

    fn on_buffer_event(
        &mut self,
        buffer: ModelHandle<Buffer>,
        event: &BufferEvent,
        cx: &mut ModelContext<Self>,
    ) -> Option<()> {
        if matches!(
            event,
            BufferEvent::Edited { .. } | BufferEvent::Reloaded | BufferEvent::DiffBaseChanged
        ) {
            self.request_buffer_diff_recalculation(&buffer, cx);
        }

        match event {
            BufferEvent::Operation(operation) => {
                self.buffer_ordered_messages_tx
                    .unbounded_send(BufferOrderedMessage::Operation {
                        buffer_id: buffer.read(cx).remote_id(),
                        operation: language::proto::serialize_operation(operation),
                    })
                    .ok();
            }

            BufferEvent::Edited { .. } => {
                let buffer = buffer.read(cx);
                let file = File::from_dyn(buffer.file())?;
                let abs_path = file.as_local()?.abs_path(cx);
                let uri = lsp::Url::from_file_path(abs_path).unwrap();
                let next_snapshot = buffer.text_snapshot();

                let language_servers: Vec<_> = self
                    .language_servers_for_buffer(buffer, cx)
                    .map(|i| i.1.clone())
                    .collect();

                for language_server in language_servers {
                    let language_server = language_server.clone();

                    let buffer_snapshots = self
                        .buffer_snapshots
                        .get_mut(&buffer.remote_id())
                        .and_then(|m| m.get_mut(&language_server.server_id()))?;
                    let previous_snapshot = buffer_snapshots.last()?;
                    let next_version = previous_snapshot.version + 1;

                    let content_changes = buffer
                        .edits_since::<(PointUtf16, usize)>(previous_snapshot.snapshot.version())
                        .map(|edit| {
                            let edit_start = edit.new.start.0;
                            let edit_end = edit_start + (edit.old.end.0 - edit.old.start.0);
                            let new_text = next_snapshot
                                .text_for_range(edit.new.start.1..edit.new.end.1)
                                .collect();
                            lsp::TextDocumentContentChangeEvent {
                                range: Some(lsp::Range::new(
                                    point_to_lsp(edit_start),
                                    point_to_lsp(edit_end),
                                )),
                                range_length: None,
                                text: new_text,
                            }
                        })
                        .collect();

                    buffer_snapshots.push(LspBufferSnapshot {
                        version: next_version,
                        snapshot: next_snapshot.clone(),
                    });

                    language_server
                        .notify::<lsp::notification::DidChangeTextDocument>(
                            lsp::DidChangeTextDocumentParams {
                                text_document: lsp::VersionedTextDocumentIdentifier::new(
                                    uri.clone(),
                                    next_version,
                                ),
                                content_changes,
                            },
                        )
                        .log_err();
                }
            }

            BufferEvent::Saved => {
                let file = File::from_dyn(buffer.read(cx).file())?;
                let worktree_id = file.worktree_id(cx);
                let abs_path = file.as_local()?.abs_path(cx);
                let text_document = lsp::TextDocumentIdentifier {
                    uri: lsp::Url::from_file_path(abs_path).unwrap(),
                };

                for (_, _, server) in self.language_servers_for_worktree(worktree_id) {
                    server
                        .notify::<lsp::notification::DidSaveTextDocument>(
                            lsp::DidSaveTextDocumentParams {
                                text_document: text_document.clone(),
                                text: None,
                            },
                        )
                        .log_err();
                }

                let language_server_ids = self.language_server_ids_for_buffer(buffer.read(cx), cx);
                for language_server_id in language_server_ids {
                    if let Some(LanguageServerState::Running {
                        adapter,
                        simulate_disk_based_diagnostics_completion,
                        ..
                    }) = self.language_servers.get_mut(&language_server_id)
                    {
                        // After saving a buffer using a language server that doesn't provide
                        // a disk-based progress token, kick off a timer that will reset every
                        // time the buffer is saved. If the timer eventually fires, simulate
                        // disk-based diagnostics being finished so that other pieces of UI
                        // (e.g., project diagnostics view, diagnostic status bar) can update.
                        // We don't emit an event right away because the language server might take
                        // some time to publish diagnostics.
                        if adapter.disk_based_diagnostics_progress_token.is_none() {
                            const DISK_BASED_DIAGNOSTICS_DEBOUNCE: Duration =
                                Duration::from_secs(1);

                            let task = cx.spawn_weak(|this, mut cx| async move {
                                cx.background().timer(DISK_BASED_DIAGNOSTICS_DEBOUNCE).await;
                                if let Some(this) = this.upgrade(&cx) {
                                    this.update(&mut cx, |this, cx| {
                                        this.disk_based_diagnostics_finished(
                                            language_server_id,
                                            cx,
                                        );
                                        this.buffer_ordered_messages_tx
                                            .unbounded_send(
                                                BufferOrderedMessage::LanguageServerUpdate {
                                                    language_server_id,
                                                    message:proto::update_language_server::Variant::DiskBasedDiagnosticsUpdated(Default::default())
                                                },
                                            )
                                            .ok();
                                    });
                                }
                            });
                            *simulate_disk_based_diagnostics_completion = Some(task);
                        }
                    }
                }
            }

            _ => {}
        }

        None
    }

    fn request_buffer_diff_recalculation(
        &mut self,
        buffer: &ModelHandle<Buffer>,
        cx: &mut ModelContext<Self>,
    ) {
        self.buffers_needing_diff.insert(buffer.downgrade());
        let first_insertion = self.buffers_needing_diff.len() == 1;

        let settings = settings::get::<ProjectSettings>(cx);
        let delay = if let Some(delay) = settings.git.gutter_debounce {
            delay
        } else {
            if first_insertion {
                let this = cx.weak_handle();
                cx.defer(move |cx| {
                    if let Some(this) = this.upgrade(cx) {
                        this.update(cx, |this, cx| {
                            this.recalculate_buffer_diffs(cx).detach();
                        });
                    }
                });
            }
            return;
        };

        const MIN_DELAY: u64 = 50;
        let delay = delay.max(MIN_DELAY);
        let duration = Duration::from_millis(delay);

        self.git_diff_debouncer
            .fire_new(duration, cx, move |this, cx| {
                this.recalculate_buffer_diffs(cx)
            });
    }

    fn recalculate_buffer_diffs(&mut self, cx: &mut ModelContext<Self>) -> Task<()> {
        cx.spawn(|this, mut cx| async move {
            let buffers: Vec<_> = this.update(&mut cx, |this, _| {
                this.buffers_needing_diff.drain().collect()
            });

            let tasks: Vec<_> = this.update(&mut cx, |_, cx| {
                buffers
                    .iter()
                    .filter_map(|buffer| {
                        let buffer = buffer.upgrade(cx)?;
                        buffer.update(cx, |buffer, cx| buffer.git_diff_recalc(cx))
                    })
                    .collect()
            });

            futures::future::join_all(tasks).await;

            this.update(&mut cx, |this, cx| {
                if !this.buffers_needing_diff.is_empty() {
                    this.recalculate_buffer_diffs(cx).detach();
                } else {
                    // TODO: Would a `ModelContext<Project>.notify()` suffice here?
                    for buffer in buffers {
                        if let Some(buffer) = buffer.upgrade(cx) {
                            buffer.update(cx, |_, cx| cx.notify());
                        }
                    }
                }
            });
        })
    }

    fn language_servers_for_worktree(
        &self,
        worktree_id: WorktreeId,
    ) -> impl Iterator<Item = (&Arc<CachedLspAdapter>, &Arc<Language>, &Arc<LanguageServer>)> {
        self.language_server_ids
            .iter()
            .filter_map(move |((language_server_worktree_id, _), id)| {
                if *language_server_worktree_id == worktree_id {
                    if let Some(LanguageServerState::Running {
                        adapter,
                        language,
                        server,
                        ..
                    }) = self.language_servers.get(id)
                    {
                        return Some((adapter, language, server));
                    }
                }
                None
            })
    }

    fn maintain_buffer_languages(
        languages: Arc<LanguageRegistry>,
        cx: &mut ModelContext<Project>,
    ) -> Task<()> {
        let mut subscription = languages.subscribe();
        let mut prev_reload_count = languages.reload_count();
        cx.spawn_weak(|project, mut cx| async move {
            while let Some(()) = subscription.next().await {
                if let Some(project) = project.upgrade(&cx) {
                    // If the language registry has been reloaded, then remove and
                    // re-assign the languages on all open buffers.
                    let reload_count = languages.reload_count();
                    if reload_count > prev_reload_count {
                        prev_reload_count = reload_count;
                        project.update(&mut cx, |this, cx| {
                            let buffers = this
                                .opened_buffers
                                .values()
                                .filter_map(|b| b.upgrade(cx))
                                .collect::<Vec<_>>();
                            for buffer in buffers {
                                if let Some(f) = File::from_dyn(buffer.read(cx).file()).cloned() {
                                    this.unregister_buffer_from_language_servers(&buffer, &f, cx);
                                    buffer.update(cx, |buffer, cx| buffer.set_language(None, cx));
                                }
                            }
                        });
                    }

                    project.update(&mut cx, |project, cx| {
                        let mut plain_text_buffers = Vec::new();
                        let mut buffers_with_unknown_injections = Vec::new();
                        for buffer in project.opened_buffers.values() {
                            if let Some(handle) = buffer.upgrade(cx) {
                                let buffer = &handle.read(cx);
                                if buffer.language().is_none()
                                    || buffer.language() == Some(&*language::PLAIN_TEXT)
                                {
                                    plain_text_buffers.push(handle);
                                } else if buffer.contains_unknown_injections() {
                                    buffers_with_unknown_injections.push(handle);
                                }
                            }
                        }

                        for buffer in plain_text_buffers {
                            project.detect_language_for_buffer(&buffer, cx);
                            project.register_buffer_with_language_servers(&buffer, cx);
                        }

                        for buffer in buffers_with_unknown_injections {
                            buffer.update(cx, |buffer, cx| buffer.reparse(cx));
                        }
                    });
                }
            }
        })
    }

    fn maintain_workspace_config(
        languages: Arc<LanguageRegistry>,
        cx: &mut ModelContext<Project>,
    ) -> Task<()> {
        let (mut settings_changed_tx, mut settings_changed_rx) = watch::channel();
        let _ = postage::stream::Stream::try_recv(&mut settings_changed_rx);

        let settings_observation = cx.observe_global::<SettingsStore, _>(move |_, _| {
            *settings_changed_tx.borrow_mut() = ();
        });
        cx.spawn_weak(|this, mut cx| async move {
            while let Some(_) = settings_changed_rx.next().await {
                let workspace_config = cx.update(|cx| languages.workspace_configuration(cx)).await;
                if let Some(this) = this.upgrade(&cx) {
                    this.read_with(&cx, |this, _| {
                        for server_state in this.language_servers.values() {
                            if let LanguageServerState::Running { server, .. } = server_state {
                                server
                                    .notify::<lsp::notification::DidChangeConfiguration>(
                                        lsp::DidChangeConfigurationParams {
                                            settings: workspace_config.clone(),
                                        },
                                    )
                                    .ok();
                            }
                        }
                    })
                } else {
                    break;
                }
            }

            drop(settings_observation);
        })
    }

    fn detect_language_for_buffer(
        &mut self,
        buffer_handle: &ModelHandle<Buffer>,
        cx: &mut ModelContext<Self>,
    ) -> Option<()> {
        // If the buffer has a language, set it and start the language server if we haven't already.
        let buffer = buffer_handle.read(cx);
        let full_path = buffer.file()?.full_path(cx);
        let content = buffer.as_rope();
        let new_language = self
            .languages
            .language_for_file(&full_path, Some(content))
            .now_or_never()?
            .ok()?;
        self.set_language_for_buffer(buffer_handle, new_language, cx);
        None
    }

    pub fn set_language_for_buffer(
        &mut self,
        buffer: &ModelHandle<Buffer>,
        new_language: Arc<Language>,
        cx: &mut ModelContext<Self>,
    ) {
        buffer.update(cx, |buffer, cx| {
            if buffer.language().map_or(true, |old_language| {
                !Arc::ptr_eq(old_language, &new_language)
            }) {
                buffer.set_language(Some(new_language.clone()), cx);
            }
        });

        if let Some(file) = File::from_dyn(buffer.read(cx).file()) {
            let worktree = file.worktree.clone();
            if let Some(tree) = worktree.read(cx).as_local() {
                self.start_language_servers(&worktree, tree.abs_path().clone(), new_language, cx);
            }
        }
    }

    fn start_language_servers(
        &mut self,
        worktree: &ModelHandle<Worktree>,
        worktree_path: Arc<Path>,
        language: Arc<Language>,
        cx: &mut ModelContext<Self>,
    ) {
        let root_file = worktree.update(cx, |tree, cx| tree.root_file(cx));
        let settings = language_settings(Some(&language), root_file.map(|f| f as _).as_ref(), cx);
        if !settings.enable_language_server {
            return;
        }

        let worktree_id = worktree.read(cx).id();
        for adapter in language.lsp_adapters() {
            self.start_language_server(
                worktree_id,
                worktree_path.clone(),
                adapter.clone(),
                language.clone(),
                cx,
            );
        }
    }

    fn start_language_server(
        &mut self,
        worktree_id: WorktreeId,
        worktree_path: Arc<Path>,
        adapter: Arc<CachedLspAdapter>,
        language: Arc<Language>,
        cx: &mut ModelContext<Self>,
    ) {
        let key = (worktree_id, adapter.name.clone());
        if self.language_server_ids.contains_key(&key) {
            return;
        }

        let pending_server = match self.languages.create_pending_language_server(
            language.clone(),
            adapter.clone(),
            worktree_path,
            ProjectLspAdapterDelegate::new(self, cx),
            cx,
        ) {
            Some(pending_server) => pending_server,
            None => return,
        };

        let project_settings = settings::get::<ProjectSettings>(cx);
        let lsp = project_settings.lsp.get(&adapter.name.0);
        let override_options = lsp.map(|s| s.initialization_options.clone()).flatten();

        let mut initialization_options = adapter.initialization_options.clone();
        match (&mut initialization_options, override_options) {
            (Some(initialization_options), Some(override_options)) => {
                merge_json_value_into(override_options, initialization_options);
            }
            (None, override_options) => initialization_options = override_options,
            _ => {}
        }

        let server_id = pending_server.server_id;
        let container_dir = pending_server.container_dir.clone();
        let state = LanguageServerState::Starting({
            let adapter = adapter.clone();
            let server_name = adapter.name.0.clone();
            let languages = self.languages.clone();
            let language = language.clone();
            let key = key.clone();

            cx.spawn_weak(|this, mut cx| async move {
                let result = Self::setup_and_insert_language_server(
                    this,
                    initialization_options,
                    pending_server,
                    adapter.clone(),
                    languages,
                    language.clone(),
                    server_id,
                    key,
                    &mut cx,
                )
                .await;

                match result {
                    Ok(server) => server,

                    Err(err) => {
                        log::error!("failed to start language server {:?}: {}", server_name, err);

                        if let Some(this) = this.upgrade(&cx) {
                            if let Some(container_dir) = container_dir {
                                let installation_test_binary = adapter
                                    .installation_test_binary(container_dir.to_path_buf())
                                    .await;

                                this.update(&mut cx, |_, cx| {
                                    Self::check_errored_server(
                                        language,
                                        adapter,
                                        server_id,
                                        installation_test_binary,
                                        cx,
                                    )
                                });
                            }
                        }

                        None
                    }
                }
            })
        });

        self.language_servers.insert(server_id, state);
        self.language_server_ids.insert(key, server_id);
    }

    fn reinstall_language_server(
        &mut self,
        language: Arc<Language>,
        adapter: Arc<CachedLspAdapter>,
        server_id: LanguageServerId,
        cx: &mut ModelContext<Self>,
    ) -> Option<Task<()>> {
        log::info!("beginning to reinstall server");

        let existing_server = match self.language_servers.remove(&server_id) {
            Some(LanguageServerState::Running { server, .. }) => Some(server),
            _ => None,
        };

        for worktree in &self.worktrees {
            if let Some(worktree) = worktree.upgrade(cx) {
                let key = (worktree.read(cx).id(), adapter.name.clone());
                self.language_server_ids.remove(&key);
            }
        }

        Some(cx.spawn(move |this, mut cx| async move {
            if let Some(task) = existing_server.and_then(|server| server.shutdown()) {
                log::info!("shutting down existing server");
                task.await;
            }

            // TODO: This is race-safe with regards to preventing new instances from
            // starting while deleting, but existing instances in other projects are going
            // to be very confused and messed up
            this.update(&mut cx, |this, cx| {
                this.languages.delete_server_container(adapter.clone(), cx)
            })
            .await;

            this.update(&mut cx, |this, mut cx| {
                let worktrees = this.worktrees.clone();
                for worktree in worktrees {
                    let worktree = match worktree.upgrade(cx) {
                        Some(worktree) => worktree.read(cx),
                        None => continue,
                    };
                    let worktree_id = worktree.id();
                    let root_path = worktree.abs_path();

                    this.start_language_server(
                        worktree_id,
                        root_path,
                        adapter.clone(),
                        language.clone(),
                        &mut cx,
                    );
                }
            })
        }))
    }

    async fn setup_and_insert_language_server(
        this: WeakModelHandle<Self>,
        initialization_options: Option<serde_json::Value>,
        pending_server: PendingLanguageServer,
        adapter: Arc<CachedLspAdapter>,
        languages: Arc<LanguageRegistry>,
        language: Arc<Language>,
        server_id: LanguageServerId,
        key: (WorktreeId, LanguageServerName),
        cx: &mut AsyncAppContext,
    ) -> Result<Option<Arc<LanguageServer>>> {
        let setup = Self::setup_pending_language_server(
            this,
            initialization_options,
            pending_server,
            adapter.clone(),
            languages,
            server_id,
            cx,
        );

        let language_server = match setup.await? {
            Some(language_server) => language_server,
            None => return Ok(None),
        };

        let this = match this.upgrade(cx) {
            Some(this) => this,
            None => return Err(anyhow!("failed to upgrade project handle")),
        };

        this.update(cx, |this, cx| {
            this.insert_newly_running_language_server(
                language,
                adapter,
                language_server.clone(),
                server_id,
                key,
                cx,
            )
        })?;

        Ok(Some(language_server))
    }

    async fn setup_pending_language_server(
        this: WeakModelHandle<Self>,
        initialization_options: Option<serde_json::Value>,
        pending_server: PendingLanguageServer,
        adapter: Arc<CachedLspAdapter>,
        languages: Arc<LanguageRegistry>,
        server_id: LanguageServerId,
        cx: &mut AsyncAppContext,
    ) -> Result<Option<Arc<LanguageServer>>> {
        let workspace_config = cx.update(|cx| languages.workspace_configuration(cx)).await;

        let language_server = match pending_server.task.await? {
            Some(server) => server.initialize(initialization_options).await?,
            None => return Ok(None),
        };

        language_server
            .on_notification::<lsp::notification::LogMessage, _>({
                move |params, mut cx| {
                    if let Some(this) = this.upgrade(&cx) {
                        this.update(&mut cx, |_, cx| {
                            cx.emit(Event::LanguageServerLog(server_id, params.message))
                        });
                    }
                }
            })
            .detach();

        language_server
            .on_notification::<lsp::notification::PublishDiagnostics, _>({
                let adapter = adapter.clone();
                move |mut params, cx| {
                    let this = this;
                    let adapter = adapter.clone();
                    cx.spawn(|mut cx| async move {
                        adapter.process_diagnostics(&mut params).await;
                        if let Some(this) = this.upgrade(&cx) {
                            this.update(&mut cx, |this, cx| {
                                this.update_diagnostics(
                                    server_id,
                                    params,
                                    &adapter.disk_based_diagnostic_sources,
                                    cx,
                                )
                                .log_err();
                            });
                        }
                    })
                    .detach();
                }
            })
            .detach();

        language_server
            .on_request::<lsp::request::WorkspaceConfiguration, _, _>({
                let languages = languages.clone();
                move |params, mut cx| {
                    let languages = languages.clone();
                    async move {
                        let workspace_config =
                            cx.update(|cx| languages.workspace_configuration(cx)).await;
                        Ok(params
                            .items
                            .into_iter()
                            .map(|item| {
                                if let Some(section) = &item.section {
                                    workspace_config
                                        .get(section)
                                        .cloned()
                                        .unwrap_or(serde_json::Value::Null)
                                } else {
                                    workspace_config.clone()
                                }
                            })
                            .collect())
                    }
                }
            })
            .detach();

        // Even though we don't have handling for these requests, respond to them to
        // avoid stalling any language server like `gopls` which waits for a response
        // to these requests when initializing.
        language_server
            .on_request::<lsp::request::WorkDoneProgressCreate, _, _>(
                move |params, mut cx| async move {
                    if let Some(this) = this.upgrade(&cx) {
                        this.update(&mut cx, |this, _| {
                            if let Some(status) = this.language_server_statuses.get_mut(&server_id)
                            {
                                if let lsp::NumberOrString::String(token) = params.token {
                                    status.progress_tokens.insert(token);
                                }
                            }
                        });
                    }
                    Ok(())
                },
            )
            .detach();
        language_server
            .on_request::<lsp::request::RegisterCapability, _, _>({
                move |params, mut cx| async move {
                    let this = this
                        .upgrade(&cx)
                        .ok_or_else(|| anyhow!("project dropped"))?;
                    for reg in params.registrations {
                        if reg.method == "workspace/didChangeWatchedFiles" {
                            if let Some(options) = reg.register_options {
                                let options = serde_json::from_value(options)?;
                                this.update(&mut cx, |this, cx| {
                                    this.on_lsp_did_change_watched_files(server_id, options, cx);
                                });
                            }
                        }
                    }
                    Ok(())
                }
            })
            .detach();

        language_server
            .on_request::<lsp::request::ApplyWorkspaceEdit, _, _>({
                let adapter = adapter.clone();
                move |params, cx| {
                    Self::on_lsp_workspace_edit(this, params, server_id, adapter.clone(), cx)
                }
            })
            .detach();

        let disk_based_diagnostics_progress_token =
            adapter.disk_based_diagnostics_progress_token.clone();

        language_server
            .on_notification::<lsp::notification::Progress, _>(move |params, mut cx| {
                if let Some(this) = this.upgrade(&cx) {
                    this.update(&mut cx, |this, cx| {
                        this.on_lsp_progress(
                            params,
                            server_id,
                            disk_based_diagnostics_progress_token.clone(),
                            cx,
                        );
                    });
                }
            })
            .detach();

        language_server
            .notify::<lsp::notification::DidChangeConfiguration>(
                lsp::DidChangeConfigurationParams {
                    settings: workspace_config,
                },
            )
            .ok();

        Ok(Some(language_server))
    }

    fn insert_newly_running_language_server(
        &mut self,
        language: Arc<Language>,
        adapter: Arc<CachedLspAdapter>,
        language_server: Arc<LanguageServer>,
        server_id: LanguageServerId,
        key: (WorktreeId, LanguageServerName),
        cx: &mut ModelContext<Self>,
    ) -> Result<()> {
        // If the language server for this key doesn't match the server id, don't store the
        // server. Which will cause it to be dropped, killing the process
        if self
            .language_server_ids
            .get(&key)
            .map(|id| id != &server_id)
            .unwrap_or(false)
        {
            return Ok(());
        }

        // Update language_servers collection with Running variant of LanguageServerState
        // indicating that the server is up and running and ready
        self.language_servers.insert(
            server_id,
            LanguageServerState::Running {
                adapter: adapter.clone(),
                language: language.clone(),
                watched_paths: Default::default(),
                server: language_server.clone(),
                simulate_disk_based_diagnostics_completion: None,
            },
        );

        self.language_server_statuses.insert(
            server_id,
            LanguageServerStatus {
                name: language_server.name().to_string(),
                pending_work: Default::default(),
                has_pending_diagnostic_updates: false,
                progress_tokens: Default::default(),
            },
        );

        cx.emit(Event::LanguageServerAdded(server_id));

        if let Some(project_id) = self.remote_id() {
            self.client.send(proto::StartLanguageServer {
                project_id,
                server: Some(proto::LanguageServer {
                    id: server_id.0 as u64,
                    name: language_server.name().to_string(),
                }),
            })?;
        }

        // Tell the language server about every open buffer in the worktree that matches the language.
        for buffer in self.opened_buffers.values() {
            if let Some(buffer_handle) = buffer.upgrade(cx) {
                let buffer = buffer_handle.read(cx);
                let file = match File::from_dyn(buffer.file()) {
                    Some(file) => file,
                    None => continue,
                };
                let language = match buffer.language() {
                    Some(language) => language,
                    None => continue,
                };

                if file.worktree.read(cx).id() != key.0
                    || !language.lsp_adapters().iter().any(|a| a.name == key.1)
                {
                    continue;
                }

                let file = match file.as_local() {
                    Some(file) => file,
                    None => continue,
                };

                let versions = self
                    .buffer_snapshots
                    .entry(buffer.remote_id())
                    .or_default()
                    .entry(server_id)
                    .or_insert_with(|| {
                        vec![LspBufferSnapshot {
                            version: 0,
                            snapshot: buffer.text_snapshot(),
                        }]
                    });

                let snapshot = versions.last().unwrap();
                let version = snapshot.version;
                let initial_snapshot = &snapshot.snapshot;
                let uri = lsp::Url::from_file_path(file.abs_path(cx)).unwrap();
                language_server.notify::<lsp::notification::DidOpenTextDocument>(
                    lsp::DidOpenTextDocumentParams {
                        text_document: lsp::TextDocumentItem::new(
                            uri,
                            adapter
                                .language_ids
                                .get(language.name().as_ref())
                                .cloned()
                                .unwrap_or_default(),
                            version,
                            initial_snapshot.text(),
                        ),
                    },
                )?;

                buffer_handle.update(cx, |buffer, cx| {
                    buffer.set_completion_triggers(
                        language_server
                            .capabilities()
                            .completion_provider
                            .as_ref()
                            .and_then(|provider| provider.trigger_characters.clone())
                            .unwrap_or_default(),
                        cx,
                    )
                });
            }
        }

        cx.notify();
        Ok(())
    }

    // Returns a list of all of the worktrees which no longer have a language server and the root path
    // for the stopped server
    fn stop_language_server(
        &mut self,
        worktree_id: WorktreeId,
        adapter_name: LanguageServerName,
        cx: &mut ModelContext<Self>,
    ) -> Task<(Option<PathBuf>, Vec<WorktreeId>)> {
        let key = (worktree_id, adapter_name);
        if let Some(server_id) = self.language_server_ids.remove(&key) {
            // Remove other entries for this language server as well
            let mut orphaned_worktrees = vec![worktree_id];
            let other_keys = self.language_server_ids.keys().cloned().collect::<Vec<_>>();
            for other_key in other_keys {
                if self.language_server_ids.get(&other_key) == Some(&server_id) {
                    self.language_server_ids.remove(&other_key);
                    orphaned_worktrees.push(other_key.0);
                }
            }

            for buffer in self.opened_buffers.values() {
                if let Some(buffer) = buffer.upgrade(cx) {
                    buffer.update(cx, |buffer, cx| {
                        buffer.update_diagnostics(server_id, Default::default(), cx);
                    });
                }
            }
            for worktree in &self.worktrees {
                if let Some(worktree) = worktree.upgrade(cx) {
                    worktree.update(cx, |worktree, cx| {
                        if let Some(worktree) = worktree.as_local_mut() {
                            worktree.clear_diagnostics_for_language_server(server_id, cx);
                        }
                    });
                }
            }

            self.language_server_statuses.remove(&server_id);
            cx.notify();

            let server_state = self.language_servers.remove(&server_id);
            cx.emit(Event::LanguageServerRemoved(server_id));
            cx.spawn_weak(|this, mut cx| async move {
                let mut root_path = None;

                let server = match server_state {
                    Some(LanguageServerState::Starting(task)) => task.await,
                    Some(LanguageServerState::Running { server, .. }) => Some(server),
                    None => None,
                };

                if let Some(server) = server {
                    root_path = Some(server.root_path().clone());
                    if let Some(shutdown) = server.shutdown() {
                        shutdown.await;
                    }
                }

                if let Some(this) = this.upgrade(&cx) {
                    this.update(&mut cx, |this, cx| {
                        this.language_server_statuses.remove(&server_id);
                        cx.notify();
                    });
                }

                (root_path, orphaned_worktrees)
            })
        } else {
            Task::ready((None, Vec::new()))
        }
    }

    pub fn restart_language_servers_for_buffers(
        &mut self,
        buffers: impl IntoIterator<Item = ModelHandle<Buffer>>,
        cx: &mut ModelContext<Self>,
    ) -> Option<()> {
        let language_server_lookup_info: HashSet<(ModelHandle<Worktree>, Arc<Language>)> = buffers
            .into_iter()
            .filter_map(|buffer| {
                let buffer = buffer.read(cx);
                let file = File::from_dyn(buffer.file())?;
                let full_path = file.full_path(cx);
                let language = self
                    .languages
                    .language_for_file(&full_path, Some(buffer.as_rope()))
                    .now_or_never()?
                    .ok()?;
                Some((file.worktree.clone(), language))
            })
            .collect();
        for (worktree, language) in language_server_lookup_info {
            self.restart_language_servers(worktree, language, cx);
        }

        None
    }

    // TODO This will break in the case where the adapter's root paths and worktrees are not equal
    fn restart_language_servers(
        &mut self,
        worktree: ModelHandle<Worktree>,
        language: Arc<Language>,
        cx: &mut ModelContext<Self>,
    ) {
        let worktree_id = worktree.read(cx).id();
        let fallback_path = worktree.read(cx).abs_path();

        let mut stops = Vec::new();
        for adapter in language.lsp_adapters() {
            stops.push(self.stop_language_server(worktree_id, adapter.name.clone(), cx));
        }

        if stops.is_empty() {
            return;
        }
        let mut stops = stops.into_iter();

        cx.spawn_weak(|this, mut cx| async move {
            let (original_root_path, mut orphaned_worktrees) = stops.next().unwrap().await;
            for stop in stops {
                let (_, worktrees) = stop.await;
                orphaned_worktrees.extend_from_slice(&worktrees);
            }

            let this = match this.upgrade(&cx) {
                Some(this) => this,
                None => return,
            };

            this.update(&mut cx, |this, cx| {
                // Attempt to restart using original server path. Fallback to passed in
                // path if we could not retrieve the root path
                let root_path = original_root_path
                    .map(|path_buf| Arc::from(path_buf.as_path()))
                    .unwrap_or(fallback_path);

                this.start_language_servers(&worktree, root_path, language.clone(), cx);

                // Lookup new server ids and set them for each of the orphaned worktrees
                for adapter in language.lsp_adapters() {
                    if let Some(new_server_id) = this
                        .language_server_ids
                        .get(&(worktree_id, adapter.name.clone()))
                        .cloned()
                    {
                        for &orphaned_worktree in &orphaned_worktrees {
                            this.language_server_ids
                                .insert((orphaned_worktree, adapter.name.clone()), new_server_id);
                        }
                    }
                }
            });
        })
        .detach();
    }

    fn check_errored_server(
        language: Arc<Language>,
        adapter: Arc<CachedLspAdapter>,
        server_id: LanguageServerId,
        installation_test_binary: Option<LanguageServerBinary>,
        cx: &mut ModelContext<Self>,
    ) {
        if !adapter.can_be_reinstalled() {
            log::info!(
                "Validation check requested for {:?} but it cannot be reinstalled",
                adapter.name.0
            );
            return;
        }

        cx.spawn(|this, mut cx| async move {
            log::info!("About to spawn test binary");

            // A lack of test binary counts as a failure
            let process = installation_test_binary.and_then(|binary| {
                smol::process::Command::new(&binary.path)
                    .current_dir(&binary.path)
                    .args(binary.arguments)
                    .stdin(Stdio::piped())
                    .stdout(Stdio::piped())
                    .stderr(Stdio::inherit())
                    .kill_on_drop(true)
                    .spawn()
                    .ok()
            });

            const PROCESS_TIMEOUT: Duration = Duration::from_secs(5);
            let mut timeout = cx.background().timer(PROCESS_TIMEOUT).fuse();

            let mut errored = false;
            if let Some(mut process) = process {
                futures::select! {
                    status = process.status().fuse() => match status {
                        Ok(status) => errored = !status.success(),
                        Err(_) => errored = true,
                    },

                    _ = timeout => {
                        log::info!("test binary time-ed out, this counts as a success");
                        _ = process.kill();
                    }
                }
            } else {
                log::warn!("test binary failed to launch");
                errored = true;
            }

            if errored {
                log::warn!("test binary check failed");
                let task = this.update(&mut cx, move |this, mut cx| {
                    this.reinstall_language_server(language, adapter, server_id, &mut cx)
                });

                if let Some(task) = task {
                    task.await;
                }
            }
        })
        .detach();
    }

    fn on_lsp_progress(
        &mut self,
        progress: lsp::ProgressParams,
        language_server_id: LanguageServerId,
        disk_based_diagnostics_progress_token: Option<String>,
        cx: &mut ModelContext<Self>,
    ) {
        let token = match progress.token {
            lsp::NumberOrString::String(token) => token,
            lsp::NumberOrString::Number(token) => {
                log::info!("skipping numeric progress token {}", token);
                return;
            }
        };
        let lsp::ProgressParamsValue::WorkDone(progress) = progress.value;
        let language_server_status =
            if let Some(status) = self.language_server_statuses.get_mut(&language_server_id) {
                status
            } else {
                return;
            };

        if !language_server_status.progress_tokens.contains(&token) {
            return;
        }

        let is_disk_based_diagnostics_progress = disk_based_diagnostics_progress_token
            .as_ref()
            .map_or(false, |disk_based_token| {
                token.starts_with(disk_based_token)
            });

        match progress {
            lsp::WorkDoneProgress::Begin(report) => {
                if is_disk_based_diagnostics_progress {
                    language_server_status.has_pending_diagnostic_updates = true;
                    self.disk_based_diagnostics_started(language_server_id, cx);
                    self.buffer_ordered_messages_tx
                        .unbounded_send(BufferOrderedMessage::LanguageServerUpdate {
                            language_server_id,
                            message: proto::update_language_server::Variant::DiskBasedDiagnosticsUpdating(Default::default())
                        })
                        .ok();
                } else {
                    self.on_lsp_work_start(
                        language_server_id,
                        token.clone(),
                        LanguageServerProgress {
                            message: report.message.clone(),
                            percentage: report.percentage.map(|p| p as usize),
                            last_update_at: Instant::now(),
                        },
                        cx,
                    );
                    self.buffer_ordered_messages_tx
                        .unbounded_send(BufferOrderedMessage::LanguageServerUpdate {
                            language_server_id,
                            message: proto::update_language_server::Variant::WorkStart(
                                proto::LspWorkStart {
                                    token,
                                    message: report.message,
                                    percentage: report.percentage.map(|p| p as u32),
                                },
                            ),
                        })
                        .ok();
                }
            }
            lsp::WorkDoneProgress::Report(report) => {
                if !is_disk_based_diagnostics_progress {
                    self.on_lsp_work_progress(
                        language_server_id,
                        token.clone(),
                        LanguageServerProgress {
                            message: report.message.clone(),
                            percentage: report.percentage.map(|p| p as usize),
                            last_update_at: Instant::now(),
                        },
                        cx,
                    );
                    self.buffer_ordered_messages_tx
                        .unbounded_send(BufferOrderedMessage::LanguageServerUpdate {
                            language_server_id,
                            message: proto::update_language_server::Variant::WorkProgress(
                                proto::LspWorkProgress {
                                    token,
                                    message: report.message,
                                    percentage: report.percentage.map(|p| p as u32),
                                },
                            ),
                        })
                        .ok();
                }
            }
            lsp::WorkDoneProgress::End(_) => {
                language_server_status.progress_tokens.remove(&token);

                if is_disk_based_diagnostics_progress {
                    language_server_status.has_pending_diagnostic_updates = false;
                    self.disk_based_diagnostics_finished(language_server_id, cx);
                    self.buffer_ordered_messages_tx
                        .unbounded_send(BufferOrderedMessage::LanguageServerUpdate {
                            language_server_id,
                            message:
                                proto::update_language_server::Variant::DiskBasedDiagnosticsUpdated(
                                    Default::default(),
                                ),
                        })
                        .ok();
                } else {
                    self.on_lsp_work_end(language_server_id, token.clone(), cx);
                    self.buffer_ordered_messages_tx
                        .unbounded_send(BufferOrderedMessage::LanguageServerUpdate {
                            language_server_id,
                            message: proto::update_language_server::Variant::WorkEnd(
                                proto::LspWorkEnd { token },
                            ),
                        })
                        .ok();
                }
            }
        }
    }

    fn on_lsp_work_start(
        &mut self,
        language_server_id: LanguageServerId,
        token: String,
        progress: LanguageServerProgress,
        cx: &mut ModelContext<Self>,
    ) {
        if let Some(status) = self.language_server_statuses.get_mut(&language_server_id) {
            status.pending_work.insert(token, progress);
            cx.notify();
        }
    }

    fn on_lsp_work_progress(
        &mut self,
        language_server_id: LanguageServerId,
        token: String,
        progress: LanguageServerProgress,
        cx: &mut ModelContext<Self>,
    ) {
        if let Some(status) = self.language_server_statuses.get_mut(&language_server_id) {
            let entry = status
                .pending_work
                .entry(token)
                .or_insert(LanguageServerProgress {
                    message: Default::default(),
                    percentage: Default::default(),
                    last_update_at: progress.last_update_at,
                });
            if progress.message.is_some() {
                entry.message = progress.message;
            }
            if progress.percentage.is_some() {
                entry.percentage = progress.percentage;
            }
            entry.last_update_at = progress.last_update_at;
            cx.notify();
        }
    }

    fn on_lsp_work_end(
        &mut self,
        language_server_id: LanguageServerId,
        token: String,
        cx: &mut ModelContext<Self>,
    ) {
        if let Some(status) = self.language_server_statuses.get_mut(&language_server_id) {
            status.pending_work.remove(&token);
            cx.notify();
        }
    }

    fn on_lsp_did_change_watched_files(
        &mut self,
        language_server_id: LanguageServerId,
        params: DidChangeWatchedFilesRegistrationOptions,
        cx: &mut ModelContext<Self>,
    ) {
        if let Some(LanguageServerState::Running { watched_paths, .. }) =
            self.language_servers.get_mut(&language_server_id)
        {
            let mut builders = HashMap::default();
            for watcher in params.watchers {
                for worktree in &self.worktrees {
                    if let Some(worktree) = worktree.upgrade(cx) {
                        let glob_is_inside_worktree = worktree.update(cx, |tree, _| {
                            if let Some(abs_path) = tree.abs_path().to_str() {
                                let relative_glob_pattern = match &watcher.glob_pattern {
                                    lsp::GlobPattern::String(s) => s
                                        .strip_prefix(abs_path)
                                        .and_then(|s| s.strip_prefix(std::path::MAIN_SEPARATOR)),
                                    lsp::GlobPattern::Relative(rp) => {
                                        let base_uri = match &rp.base_uri {
                                            lsp::OneOf::Left(workspace_folder) => {
                                                &workspace_folder.uri
                                            }
                                            lsp::OneOf::Right(base_uri) => base_uri,
                                        };
                                        base_uri.to_file_path().ok().and_then(|file_path| {
                                            (file_path.to_str() == Some(abs_path))
                                                .then_some(rp.pattern.as_str())
                                        })
                                    }
                                };
                                if let Some(relative_glob_pattern) = relative_glob_pattern {
                                    let literal_prefix =
                                        glob_literal_prefix(&relative_glob_pattern);
                                    tree.as_local_mut()
                                        .unwrap()
                                        .add_path_prefix_to_scan(Path::new(literal_prefix).into());
                                    if let Some(glob) = Glob::new(relative_glob_pattern).log_err() {
                                        builders
                                            .entry(tree.id())
                                            .or_insert_with(|| GlobSetBuilder::new())
                                            .add(glob);
                                    }
                                    return true;
                                }
                            }
                            false
                        });
                        if glob_is_inside_worktree {
                            break;
                        }
                    }
                }
            }

            watched_paths.clear();
            for (worktree_id, builder) in builders {
                if let Ok(globset) = builder.build() {
                    watched_paths.insert(worktree_id, globset);
                }
            }

            cx.notify();
        }
    }

    async fn on_lsp_workspace_edit(
        this: WeakModelHandle<Self>,
        params: lsp::ApplyWorkspaceEditParams,
        server_id: LanguageServerId,
        adapter: Arc<CachedLspAdapter>,
        mut cx: AsyncAppContext,
    ) -> Result<lsp::ApplyWorkspaceEditResponse> {
        let this = this
            .upgrade(&cx)
            .ok_or_else(|| anyhow!("project project closed"))?;
        let language_server = this
            .read_with(&cx, |this, _| this.language_server_for_id(server_id))
            .ok_or_else(|| anyhow!("language server not found"))?;
        let transaction = Self::deserialize_workspace_edit(
            this.clone(),
            params.edit,
            true,
            adapter.clone(),
            language_server.clone(),
            &mut cx,
        )
        .await
        .log_err();
        this.update(&mut cx, |this, _| {
            if let Some(transaction) = transaction {
                this.last_workspace_edits_by_language_server
                    .insert(server_id, transaction);
            }
        });
        Ok(lsp::ApplyWorkspaceEditResponse {
            applied: true,
            failed_change: None,
            failure_reason: None,
        })
    }

    pub fn language_server_statuses(
        &self,
    ) -> impl DoubleEndedIterator<Item = &LanguageServerStatus> {
        self.language_server_statuses.values()
    }

    pub fn update_diagnostics(
        &mut self,
        language_server_id: LanguageServerId,
        mut params: lsp::PublishDiagnosticsParams,
        disk_based_sources: &[String],
        cx: &mut ModelContext<Self>,
    ) -> Result<()> {
        let abs_path = params
            .uri
            .to_file_path()
            .map_err(|_| anyhow!("URI is not a file"))?;
        let mut diagnostics = Vec::default();
        let mut primary_diagnostic_group_ids = HashMap::default();
        let mut sources_by_group_id = HashMap::default();
        let mut supporting_diagnostics = HashMap::default();

        // Ensure that primary diagnostics are always the most severe
        params.diagnostics.sort_by_key(|item| item.severity);

        for diagnostic in &params.diagnostics {
            let source = diagnostic.source.as_ref();
            let code = diagnostic.code.as_ref().map(|code| match code {
                lsp::NumberOrString::Number(code) => code.to_string(),
                lsp::NumberOrString::String(code) => code.clone(),
            });
            let range = range_from_lsp(diagnostic.range);
            let is_supporting = diagnostic
                .related_information
                .as_ref()
                .map_or(false, |infos| {
                    infos.iter().any(|info| {
                        primary_diagnostic_group_ids.contains_key(&(
                            source,
                            code.clone(),
                            range_from_lsp(info.location.range),
                        ))
                    })
                });

            let is_unnecessary = diagnostic.tags.as_ref().map_or(false, |tags| {
                tags.iter().any(|tag| *tag == DiagnosticTag::UNNECESSARY)
            });

            if is_supporting {
                supporting_diagnostics.insert(
                    (source, code.clone(), range),
                    (diagnostic.severity, is_unnecessary),
                );
            } else {
                let group_id = post_inc(&mut self.next_diagnostic_group_id);
                let is_disk_based =
                    source.map_or(false, |source| disk_based_sources.contains(source));

                sources_by_group_id.insert(group_id, source);
                primary_diagnostic_group_ids
                    .insert((source, code.clone(), range.clone()), group_id);

                diagnostics.push(DiagnosticEntry {
                    range,
                    diagnostic: Diagnostic {
                        source: diagnostic.source.clone(),
                        code: code.clone(),
                        severity: diagnostic.severity.unwrap_or(DiagnosticSeverity::ERROR),
                        message: diagnostic.message.clone(),
                        group_id,
                        is_primary: true,
                        is_valid: true,
                        is_disk_based,
                        is_unnecessary,
                    },
                });
                if let Some(infos) = &diagnostic.related_information {
                    for info in infos {
                        if info.location.uri == params.uri && !info.message.is_empty() {
                            let range = range_from_lsp(info.location.range);
                            diagnostics.push(DiagnosticEntry {
                                range,
                                diagnostic: Diagnostic {
                                    source: diagnostic.source.clone(),
                                    code: code.clone(),
                                    severity: DiagnosticSeverity::INFORMATION,
                                    message: info.message.clone(),
                                    group_id,
                                    is_primary: false,
                                    is_valid: true,
                                    is_disk_based,
                                    is_unnecessary: false,
                                },
                            });
                        }
                    }
                }
            }
        }

        for entry in &mut diagnostics {
            let diagnostic = &mut entry.diagnostic;
            if !diagnostic.is_primary {
                let source = *sources_by_group_id.get(&diagnostic.group_id).unwrap();
                if let Some(&(severity, is_unnecessary)) = supporting_diagnostics.get(&(
                    source,
                    diagnostic.code.clone(),
                    entry.range.clone(),
                )) {
                    if let Some(severity) = severity {
                        diagnostic.severity = severity;
                    }
                    diagnostic.is_unnecessary = is_unnecessary;
                }
            }
        }

        self.update_diagnostic_entries(
            language_server_id,
            abs_path,
            params.version,
            diagnostics,
            cx,
        )?;
        Ok(())
    }

    pub fn update_diagnostic_entries(
        &mut self,
        server_id: LanguageServerId,
        abs_path: PathBuf,
        version: Option<i32>,
        diagnostics: Vec<DiagnosticEntry<Unclipped<PointUtf16>>>,
        cx: &mut ModelContext<Project>,
    ) -> Result<(), anyhow::Error> {
        let (worktree, relative_path) = self
            .find_local_worktree(&abs_path, cx)
            .ok_or_else(|| anyhow!("no worktree found for diagnostics path {abs_path:?}"))?;

        let project_path = ProjectPath {
            worktree_id: worktree.read(cx).id(),
            path: relative_path.into(),
        };

        if let Some(buffer) = self.get_open_buffer(&project_path, cx) {
            self.update_buffer_diagnostics(&buffer, server_id, version, diagnostics.clone(), cx)?;
        }

        let updated = worktree.update(cx, |worktree, cx| {
            worktree
                .as_local_mut()
                .ok_or_else(|| anyhow!("not a local worktree"))?
                .update_diagnostics(server_id, project_path.path.clone(), diagnostics, cx)
        })?;
        if updated {
            cx.emit(Event::DiagnosticsUpdated {
                language_server_id: server_id,
                path: project_path,
            });
        }
        Ok(())
    }

    fn update_buffer_diagnostics(
        &mut self,
        buffer: &ModelHandle<Buffer>,
        server_id: LanguageServerId,
        version: Option<i32>,
        mut diagnostics: Vec<DiagnosticEntry<Unclipped<PointUtf16>>>,
        cx: &mut ModelContext<Self>,
    ) -> Result<()> {
        fn compare_diagnostics(a: &Diagnostic, b: &Diagnostic) -> Ordering {
            Ordering::Equal
                .then_with(|| b.is_primary.cmp(&a.is_primary))
                .then_with(|| a.is_disk_based.cmp(&b.is_disk_based))
                .then_with(|| a.severity.cmp(&b.severity))
                .then_with(|| a.message.cmp(&b.message))
        }

        let snapshot = self.buffer_snapshot_for_lsp_version(buffer, server_id, version, cx)?;

        diagnostics.sort_unstable_by(|a, b| {
            Ordering::Equal
                .then_with(|| a.range.start.cmp(&b.range.start))
                .then_with(|| b.range.end.cmp(&a.range.end))
                .then_with(|| compare_diagnostics(&a.diagnostic, &b.diagnostic))
        });

        let mut sanitized_diagnostics = Vec::new();
        let edits_since_save = Patch::new(
            snapshot
                .edits_since::<Unclipped<PointUtf16>>(buffer.read(cx).saved_version())
                .collect(),
        );
        for entry in diagnostics {
            let start;
            let end;
            if entry.diagnostic.is_disk_based {
                // Some diagnostics are based on files on disk instead of buffers'
                // current contents. Adjust these diagnostics' ranges to reflect
                // any unsaved edits.
                start = edits_since_save.old_to_new(entry.range.start);
                end = edits_since_save.old_to_new(entry.range.end);
            } else {
                start = entry.range.start;
                end = entry.range.end;
            }

            let mut range = snapshot.clip_point_utf16(start, Bias::Left)
                ..snapshot.clip_point_utf16(end, Bias::Right);

            // Expand empty ranges by one codepoint
            if range.start == range.end {
                // This will be go to the next boundary when being clipped
                range.end.column += 1;
                range.end = snapshot.clip_point_utf16(Unclipped(range.end), Bias::Right);
                if range.start == range.end && range.end.column > 0 {
                    range.start.column -= 1;
                    range.end = snapshot.clip_point_utf16(Unclipped(range.end), Bias::Left);
                }
            }

            sanitized_diagnostics.push(DiagnosticEntry {
                range,
                diagnostic: entry.diagnostic,
            });
        }
        drop(edits_since_save);

        let set = DiagnosticSet::new(sanitized_diagnostics, &snapshot);
        buffer.update(cx, |buffer, cx| {
            buffer.update_diagnostics(server_id, set, cx)
        });
        Ok(())
    }

    pub fn reload_buffers(
        &self,
        buffers: HashSet<ModelHandle<Buffer>>,
        push_to_history: bool,
        cx: &mut ModelContext<Self>,
    ) -> Task<Result<ProjectTransaction>> {
        let mut local_buffers = Vec::new();
        let mut remote_buffers = None;
        for buffer_handle in buffers {
            let buffer = buffer_handle.read(cx);
            if buffer.is_dirty() {
                if let Some(file) = File::from_dyn(buffer.file()) {
                    if file.is_local() {
                        local_buffers.push(buffer_handle);
                    } else {
                        remote_buffers.get_or_insert(Vec::new()).push(buffer_handle);
                    }
                }
            }
        }

        let remote_buffers = self.remote_id().zip(remote_buffers);
        let client = self.client.clone();

        cx.spawn(|this, mut cx| async move {
            let mut project_transaction = ProjectTransaction::default();

            if let Some((project_id, remote_buffers)) = remote_buffers {
                let response = client
                    .request(proto::ReloadBuffers {
                        project_id,
                        buffer_ids: remote_buffers
                            .iter()
                            .map(|buffer| buffer.read_with(&cx, |buffer, _| buffer.remote_id()))
                            .collect(),
                    })
                    .await?
                    .transaction
                    .ok_or_else(|| anyhow!("missing transaction"))?;
                project_transaction = this
                    .update(&mut cx, |this, cx| {
                        this.deserialize_project_transaction(response, push_to_history, cx)
                    })
                    .await?;
            }

            for buffer in local_buffers {
                let transaction = buffer
                    .update(&mut cx, |buffer, cx| buffer.reload(cx))
                    .await?;
                buffer.update(&mut cx, |buffer, cx| {
                    if let Some(transaction) = transaction {
                        if !push_to_history {
                            buffer.forget_transaction(transaction.id);
                        }
                        project_transaction.0.insert(cx.handle(), transaction);
                    }
                });
            }

            Ok(project_transaction)
        })
    }

    pub fn format(
        &self,
        buffers: HashSet<ModelHandle<Buffer>>,
        push_to_history: bool,
        trigger: FormatTrigger,
        cx: &mut ModelContext<Project>,
    ) -> Task<Result<ProjectTransaction>> {
        if self.is_local() {
            let mut buffers_with_paths_and_servers = buffers
                .into_iter()
                .filter_map(|buffer_handle| {
                    let buffer = buffer_handle.read(cx);
                    let file = File::from_dyn(buffer.file())?;
                    let buffer_abs_path = file.as_local().map(|f| f.abs_path(cx));
                    let server = self
                        .primary_language_servers_for_buffer(buffer, cx)
                        .map(|s| s.1.clone());
                    Some((buffer_handle, buffer_abs_path, server))
                })
                .collect::<Vec<_>>();

            cx.spawn(|this, mut cx| async move {
                // Do not allow multiple concurrent formatting requests for the
                // same buffer.
                this.update(&mut cx, |this, cx| {
                    buffers_with_paths_and_servers.retain(|(buffer, _, _)| {
                        this.buffers_being_formatted
                            .insert(buffer.read(cx).remote_id())
                    });
                });

                let _cleanup = defer({
                    let this = this.clone();
                    let mut cx = cx.clone();
                    let buffers = &buffers_with_paths_and_servers;
                    move || {
                        this.update(&mut cx, |this, cx| {
                            for (buffer, _, _) in buffers {
                                this.buffers_being_formatted
                                    .remove(&buffer.read(cx).remote_id());
                            }
                        });
                    }
                });

                let mut project_transaction = ProjectTransaction::default();
                for (buffer, buffer_abs_path, language_server) in &buffers_with_paths_and_servers {
                    let settings = buffer.read_with(&cx, |buffer, cx| {
                        language_settings(buffer.language(), buffer.file(), cx).clone()
                    });

                    let remove_trailing_whitespace = settings.remove_trailing_whitespace_on_save;
                    let ensure_final_newline = settings.ensure_final_newline_on_save;
                    let format_on_save = settings.format_on_save.clone();
                    let formatter = settings.formatter.clone();
                    let tab_size = settings.tab_size;

                    // First, format buffer's whitespace according to the settings.
                    let trailing_whitespace_diff = if remove_trailing_whitespace {
                        Some(
                            buffer
                                .read_with(&cx, |b, cx| b.remove_trailing_whitespace(cx))
                                .await,
                        )
                    } else {
                        None
                    };
                    let whitespace_transaction_id = buffer.update(&mut cx, |buffer, cx| {
                        buffer.finalize_last_transaction();
                        buffer.start_transaction();
                        if let Some(diff) = trailing_whitespace_diff {
                            buffer.apply_diff(diff, cx);
                        }
                        if ensure_final_newline {
                            buffer.ensure_final_newline(cx);
                        }
                        buffer.end_transaction(cx)
                    });

                    // Currently, formatting operations are represented differently depending on
                    // whether they come from a language server or an external command.
                    enum FormatOperation {
                        Lsp(Vec<(Range<Anchor>, String)>),
                        External(Diff),
                    }

                    // Apply language-specific formatting using either a language server
                    // or external command.
                    let mut format_operation = None;
                    match (formatter, format_on_save) {
                        (_, FormatOnSave::Off) if trigger == FormatTrigger::Save => {}

                        (Formatter::LanguageServer, FormatOnSave::On | FormatOnSave::Off)
                        | (_, FormatOnSave::LanguageServer) => {
                            if let Some((language_server, buffer_abs_path)) =
                                language_server.as_ref().zip(buffer_abs_path.as_ref())
                            {
                                format_operation = Some(FormatOperation::Lsp(
                                    Self::format_via_lsp(
                                        &this,
                                        &buffer,
                                        buffer_abs_path,
                                        &language_server,
                                        tab_size,
                                        &mut cx,
                                    )
                                    .await
                                    .context("failed to format via language server")?,
                                ));
                            }
                        }

                        (
                            Formatter::External { command, arguments },
                            FormatOnSave::On | FormatOnSave::Off,
                        )
                        | (_, FormatOnSave::External { command, arguments }) => {
                            if let Some(buffer_abs_path) = buffer_abs_path {
                                format_operation = Self::format_via_external_command(
                                    &buffer,
                                    &buffer_abs_path,
                                    &command,
                                    &arguments,
                                    &mut cx,
                                )
                                .await
                                .context(format!(
                                    "failed to format via external command {:?}",
                                    command
                                ))?
                                .map(FormatOperation::External);
                            }
                        }
                    };

                    buffer.update(&mut cx, |b, cx| {
                        // If the buffer had its whitespace formatted and was edited while the language-specific
                        // formatting was being computed, avoid applying the language-specific formatting, because
                        // it can't be grouped with the whitespace formatting in the undo history.
                        if let Some(transaction_id) = whitespace_transaction_id {
                            if b.peek_undo_stack()
                                .map_or(true, |e| e.transaction_id() != transaction_id)
                            {
                                format_operation.take();
                            }
                        }

                        // Apply any language-specific formatting, and group the two formatting operations
                        // in the buffer's undo history.
                        if let Some(operation) = format_operation {
                            match operation {
                                FormatOperation::Lsp(edits) => {
                                    b.edit(edits, None, cx);
                                }
                                FormatOperation::External(diff) => {
                                    b.apply_diff(diff, cx);
                                }
                            }

                            if let Some(transaction_id) = whitespace_transaction_id {
                                b.group_until_transaction(transaction_id);
                            }
                        }

                        if let Some(transaction) = b.finalize_last_transaction().cloned() {
                            if !push_to_history {
                                b.forget_transaction(transaction.id);
                            }
                            project_transaction.0.insert(buffer.clone(), transaction);
                        }
                    });
                }

                Ok(project_transaction)
            })
        } else {
            let remote_id = self.remote_id();
            let client = self.client.clone();
            cx.spawn(|this, mut cx| async move {
                let mut project_transaction = ProjectTransaction::default();
                if let Some(project_id) = remote_id {
                    let response = client
                        .request(proto::FormatBuffers {
                            project_id,
                            trigger: trigger as i32,
                            buffer_ids: buffers
                                .iter()
                                .map(|buffer| buffer.read_with(&cx, |buffer, _| buffer.remote_id()))
                                .collect(),
                        })
                        .await?
                        .transaction
                        .ok_or_else(|| anyhow!("missing transaction"))?;
                    project_transaction = this
                        .update(&mut cx, |this, cx| {
                            this.deserialize_project_transaction(response, push_to_history, cx)
                        })
                        .await?;
                }
                Ok(project_transaction)
            })
        }
    }

    async fn format_via_lsp(
        this: &ModelHandle<Self>,
        buffer: &ModelHandle<Buffer>,
        abs_path: &Path,
        language_server: &Arc<LanguageServer>,
        tab_size: NonZeroU32,
        cx: &mut AsyncAppContext,
    ) -> Result<Vec<(Range<Anchor>, String)>> {
        let uri = lsp::Url::from_file_path(abs_path)
            .map_err(|_| anyhow!("failed to convert abs path to uri"))?;
        let text_document = lsp::TextDocumentIdentifier::new(uri);
        let capabilities = &language_server.capabilities();

        let formatting_provider = capabilities.document_formatting_provider.as_ref();
        let range_formatting_provider = capabilities.document_range_formatting_provider.as_ref();

        let lsp_edits = if matches!(formatting_provider, Some(p) if *p != OneOf::Left(false)) {
            language_server
                .request::<lsp::request::Formatting>(lsp::DocumentFormattingParams {
                    text_document,
                    options: lsp_command::lsp_formatting_options(tab_size.get()),
                    work_done_progress_params: Default::default(),
                })
                .await?
        } else if matches!(range_formatting_provider, Some(p) if *p != OneOf::Left(false)) {
            let buffer_start = lsp::Position::new(0, 0);
            let buffer_end = buffer.read_with(cx, |b, _| point_to_lsp(b.max_point_utf16()));

            language_server
                .request::<lsp::request::RangeFormatting>(lsp::DocumentRangeFormattingParams {
                    text_document,
                    range: lsp::Range::new(buffer_start, buffer_end),
                    options: lsp_command::lsp_formatting_options(tab_size.get()),
                    work_done_progress_params: Default::default(),
                })
                .await?
        } else {
            None
        };

        if let Some(lsp_edits) = lsp_edits {
            this.update(cx, |this, cx| {
                this.edits_from_lsp(buffer, lsp_edits, language_server.server_id(), None, cx)
            })
            .await
        } else {
            Ok(Vec::new())
        }
    }

    async fn format_via_external_command(
        buffer: &ModelHandle<Buffer>,
        buffer_abs_path: &Path,
        command: &str,
        arguments: &[String],
        cx: &mut AsyncAppContext,
    ) -> Result<Option<Diff>> {
        let working_dir_path = buffer.read_with(cx, |buffer, cx| {
            let file = File::from_dyn(buffer.file())?;
            let worktree = file.worktree.read(cx).as_local()?;
            let mut worktree_path = worktree.abs_path().to_path_buf();
            if worktree.root_entry()?.is_file() {
                worktree_path.pop();
            }
            Some(worktree_path)
        });

        if let Some(working_dir_path) = working_dir_path {
            let mut child =
                smol::process::Command::new(command)
                    .args(arguments.iter().map(|arg| {
                        arg.replace("{buffer_path}", &buffer_abs_path.to_string_lossy())
                    }))
                    .current_dir(&working_dir_path)
                    .stdin(smol::process::Stdio::piped())
                    .stdout(smol::process::Stdio::piped())
                    .stderr(smol::process::Stdio::piped())
                    .spawn()?;
            let stdin = child
                .stdin
                .as_mut()
                .ok_or_else(|| anyhow!("failed to acquire stdin"))?;
            let text = buffer.read_with(cx, |buffer, _| buffer.as_rope().clone());
            for chunk in text.chunks() {
                stdin.write_all(chunk.as_bytes()).await?;
            }
            stdin.flush().await?;

            let output = child.output().await?;
            if !output.status.success() {
                return Err(anyhow!(
                    "command failed with exit code {:?}:\nstdout: {}\nstderr: {}",
                    output.status.code(),
                    String::from_utf8_lossy(&output.stdout),
                    String::from_utf8_lossy(&output.stderr),
                ));
            }

            let stdout = String::from_utf8(output.stdout)?;
            Ok(Some(
                buffer
                    .read_with(cx, |buffer, cx| buffer.diff(stdout, cx))
                    .await,
            ))
        } else {
            Ok(None)
        }
    }

    pub fn definition<T: ToPointUtf16>(
        &self,
        buffer: &ModelHandle<Buffer>,
        position: T,
        cx: &mut ModelContext<Self>,
    ) -> Task<Result<Vec<LocationLink>>> {
        let position = position.to_point_utf16(buffer.read(cx));
        self.request_lsp(buffer.clone(), GetDefinition { position }, cx)
    }

    pub fn type_definition<T: ToPointUtf16>(
        &self,
        buffer: &ModelHandle<Buffer>,
        position: T,
        cx: &mut ModelContext<Self>,
    ) -> Task<Result<Vec<LocationLink>>> {
        let position = position.to_point_utf16(buffer.read(cx));
        self.request_lsp(buffer.clone(), GetTypeDefinition { position }, cx)
    }

    pub fn references<T: ToPointUtf16>(
        &self,
        buffer: &ModelHandle<Buffer>,
        position: T,
        cx: &mut ModelContext<Self>,
    ) -> Task<Result<Vec<Location>>> {
        let position = position.to_point_utf16(buffer.read(cx));
        self.request_lsp(buffer.clone(), GetReferences { position }, cx)
    }

    pub fn document_highlights<T: ToPointUtf16>(
        &self,
        buffer: &ModelHandle<Buffer>,
        position: T,
        cx: &mut ModelContext<Self>,
    ) -> Task<Result<Vec<DocumentHighlight>>> {
        let position = position.to_point_utf16(buffer.read(cx));
        self.request_lsp(buffer.clone(), GetDocumentHighlights { position }, cx)
    }

    pub fn symbols(&self, query: &str, cx: &mut ModelContext<Self>) -> Task<Result<Vec<Symbol>>> {
        if self.is_local() {
            let mut requests = Vec::new();
            for ((worktree_id, _), server_id) in self.language_server_ids.iter() {
                let worktree_id = *worktree_id;
                let worktree_handle = self.worktree_for_id(worktree_id, cx);
                let worktree = match worktree_handle.and_then(|tree| tree.read(cx).as_local()) {
                    Some(worktree) => worktree,
                    None => continue,
                };
                let worktree_abs_path = worktree.abs_path().clone();

                let (adapter, language, server) = match self.language_servers.get(server_id) {
                    Some(LanguageServerState::Running {
                        adapter,
                        language,
                        server,
                        ..
                    }) => (adapter.clone(), language.clone(), server),

                    _ => continue,
                };

                requests.push(
                    server
                        .request::<lsp::request::WorkspaceSymbolRequest>(
                            lsp::WorkspaceSymbolParams {
                                query: query.to_string(),
                                ..Default::default()
                            },
                        )
                        .log_err()
                        .map(move |response| {
                            let lsp_symbols = response.flatten().map(|symbol_response| match symbol_response {
                                lsp::WorkspaceSymbolResponse::Flat(flat_responses) => {
                                    flat_responses.into_iter().map(|lsp_symbol| {
                                        (lsp_symbol.name, lsp_symbol.kind, lsp_symbol.location)
                                    }).collect::<Vec<_>>()
                                }
                                lsp::WorkspaceSymbolResponse::Nested(nested_responses) => {
                                    nested_responses.into_iter().filter_map(|lsp_symbol| {
                                        let location = match lsp_symbol.location {
                                            OneOf::Left(location) => location,
                                            OneOf::Right(_) => {
                                                error!("Unexpected: client capabilities forbid symbol resolutions in workspace.symbol.resolveSupport");
                                                return None
                                            }
                                        };
                                        Some((lsp_symbol.name, lsp_symbol.kind, location))
                                    }).collect::<Vec<_>>()
                                }
                            }).unwrap_or_default();

                            (
                                adapter,
                                language,
                                worktree_id,
                                worktree_abs_path,
                                lsp_symbols,
                            )
                        }),
                );
            }

            cx.spawn_weak(|this, cx| async move {
                let responses = futures::future::join_all(requests).await;
                let this = match this.upgrade(&cx) {
                    Some(this) => this,
                    None => return Ok(Vec::new()),
                };

                let symbols = this.read_with(&cx, |this, cx| {
                    let mut symbols = Vec::new();
                    for (
                        adapter,
                        adapter_language,
                        source_worktree_id,
                        worktree_abs_path,
                        lsp_symbols,
                    ) in responses
                    {
                        symbols.extend(lsp_symbols.into_iter().filter_map(
                            |(symbol_name, symbol_kind, symbol_location)| {
                                let abs_path = symbol_location.uri.to_file_path().ok()?;
                                let mut worktree_id = source_worktree_id;
                                let path;
                                if let Some((worktree, rel_path)) =
                                    this.find_local_worktree(&abs_path, cx)
                                {
                                    worktree_id = worktree.read(cx).id();
                                    path = rel_path;
                                } else {
                                    path = relativize_path(&worktree_abs_path, &abs_path);
                                }

                                let project_path = ProjectPath {
                                    worktree_id,
                                    path: path.into(),
                                };
                                let signature = this.symbol_signature(&project_path);
                                let adapter_language = adapter_language.clone();
                                let language = this
                                    .languages
                                    .language_for_file(&project_path.path, None)
                                    .unwrap_or_else(move |_| adapter_language);
                                let language_server_name = adapter.name.clone();
                                Some(async move {
                                    let language = language.await;
                                    let label =
                                        language.label_for_symbol(&symbol_name, symbol_kind).await;

                                    Symbol {
                                        language_server_name,
                                        source_worktree_id,
                                        path: project_path,
                                        label: label.unwrap_or_else(|| {
                                            CodeLabel::plain(symbol_name.clone(), None)
                                        }),
                                        kind: symbol_kind,
                                        name: symbol_name,
                                        range: range_from_lsp(symbol_location.range),
                                        signature,
                                    }
                                })
                            },
                        ));
                    }

                    symbols
                });

                Ok(futures::future::join_all(symbols).await)
            })
        } else if let Some(project_id) = self.remote_id() {
            let request = self.client.request(proto::GetProjectSymbols {
                project_id,
                query: query.to_string(),
            });
            cx.spawn_weak(|this, cx| async move {
                let response = request.await?;
                let mut symbols = Vec::new();
                if let Some(this) = this.upgrade(&cx) {
                    let new_symbols = this.read_with(&cx, |this, _| {
                        response
                            .symbols
                            .into_iter()
                            .map(|symbol| this.deserialize_symbol(symbol))
                            .collect::<Vec<_>>()
                    });
                    symbols = futures::future::join_all(new_symbols)
                        .await
                        .into_iter()
                        .filter_map(|symbol| symbol.log_err())
                        .collect::<Vec<_>>();
                }
                Ok(symbols)
            })
        } else {
            Task::ready(Ok(Default::default()))
        }
    }

    pub fn open_buffer_for_symbol(
        &mut self,
        symbol: &Symbol,
        cx: &mut ModelContext<Self>,
    ) -> Task<Result<ModelHandle<Buffer>>> {
        if self.is_local() {
            let language_server_id = if let Some(id) = self.language_server_ids.get(&(
                symbol.source_worktree_id,
                symbol.language_server_name.clone(),
            )) {
                *id
            } else {
                return Task::ready(Err(anyhow!(
                    "language server for worktree and language not found"
                )));
            };

            let worktree_abs_path = if let Some(worktree_abs_path) = self
                .worktree_for_id(symbol.path.worktree_id, cx)
                .and_then(|worktree| worktree.read(cx).as_local())
                .map(|local_worktree| local_worktree.abs_path())
            {
                worktree_abs_path
            } else {
                return Task::ready(Err(anyhow!("worktree not found for symbol")));
            };
            let symbol_abs_path = worktree_abs_path.join(&symbol.path.path);
            let symbol_uri = if let Ok(uri) = lsp::Url::from_file_path(symbol_abs_path) {
                uri
            } else {
                return Task::ready(Err(anyhow!("invalid symbol path")));
            };

            self.open_local_buffer_via_lsp(
                symbol_uri,
                language_server_id,
                symbol.language_server_name.clone(),
                cx,
            )
        } else if let Some(project_id) = self.remote_id() {
            let request = self.client.request(proto::OpenBufferForSymbol {
                project_id,
                symbol: Some(serialize_symbol(symbol)),
            });
            cx.spawn(|this, mut cx| async move {
                let response = request.await?;
                this.update(&mut cx, |this, cx| {
                    this.wait_for_remote_buffer(response.buffer_id, cx)
                })
                .await
            })
        } else {
            Task::ready(Err(anyhow!("project does not have a remote id")))
        }
    }

    pub fn hover<T: ToPointUtf16>(
        &self,
        buffer: &ModelHandle<Buffer>,
        position: T,
        cx: &mut ModelContext<Self>,
    ) -> Task<Result<Option<Hover>>> {
        let position = position.to_point_utf16(buffer.read(cx));
        self.request_lsp(buffer.clone(), GetHover { position }, cx)
    }

    pub fn completions<T: ToPointUtf16>(
        &self,
        buffer: &ModelHandle<Buffer>,
        position: T,
        cx: &mut ModelContext<Self>,
    ) -> Task<Result<Vec<Completion>>> {
        let position = position.to_point_utf16(buffer.read(cx));
        self.request_lsp(buffer.clone(), GetCompletions { position }, cx)
    }

    pub fn apply_additional_edits_for_completion(
        &self,
        buffer_handle: ModelHandle<Buffer>,
        completion: Completion,
        push_to_history: bool,
        cx: &mut ModelContext<Self>,
    ) -> Task<Result<Option<Transaction>>> {
        let buffer = buffer_handle.read(cx);
        let buffer_id = buffer.remote_id();

        if self.is_local() {
            let lang_server = match self.primary_language_servers_for_buffer(buffer, cx) {
                Some((_, server)) => server.clone(),
                _ => return Task::ready(Ok(Default::default())),
            };

            cx.spawn(|this, mut cx| async move {
                let resolved_completion = lang_server
                    .request::<lsp::request::ResolveCompletionItem>(completion.lsp_completion)
                    .await?;

                if let Some(edits) = resolved_completion.additional_text_edits {
                    let edits = this
                        .update(&mut cx, |this, cx| {
                            this.edits_from_lsp(
                                &buffer_handle,
                                edits,
                                lang_server.server_id(),
                                None,
                                cx,
                            )
                        })
                        .await?;

                    buffer_handle.update(&mut cx, |buffer, cx| {
                        buffer.finalize_last_transaction();
                        buffer.start_transaction();

                        for (range, text) in edits {
                            let primary = &completion.old_range;
                            let start_within = primary.start.cmp(&range.start, buffer).is_le()
                                && primary.end.cmp(&range.start, buffer).is_ge();
                            let end_within = range.start.cmp(&primary.end, buffer).is_le()
                                && range.end.cmp(&primary.end, buffer).is_ge();

                            //Skip additional edits which overlap with the primary completion edit
                            //https://github.com/zed-industries/zed/pull/1871
                            if !start_within && !end_within {
                                buffer.edit([(range, text)], None, cx);
                            }
                        }

                        let transaction = if buffer.end_transaction(cx).is_some() {
                            let transaction = buffer.finalize_last_transaction().unwrap().clone();
                            if !push_to_history {
                                buffer.forget_transaction(transaction.id);
                            }
                            Some(transaction)
                        } else {
                            None
                        };
                        Ok(transaction)
                    })
                } else {
                    Ok(None)
                }
            })
        } else if let Some(project_id) = self.remote_id() {
            let client = self.client.clone();
            cx.spawn(|_, mut cx| async move {
                let response = client
                    .request(proto::ApplyCompletionAdditionalEdits {
                        project_id,
                        buffer_id,
                        completion: Some(language::proto::serialize_completion(&completion)),
                    })
                    .await?;

                if let Some(transaction) = response.transaction {
                    let transaction = language::proto::deserialize_transaction(transaction)?;
                    buffer_handle
                        .update(&mut cx, |buffer, _| {
                            buffer.wait_for_edits(transaction.edit_ids.iter().copied())
                        })
                        .await?;
                    if push_to_history {
                        buffer_handle.update(&mut cx, |buffer, _| {
                            buffer.push_transaction(transaction.clone(), Instant::now());
                        });
                    }
                    Ok(Some(transaction))
                } else {
                    Ok(None)
                }
            })
        } else {
            Task::ready(Err(anyhow!("project does not have a remote id")))
        }
    }

    pub fn code_actions<T: Clone + ToOffset>(
        &self,
        buffer_handle: &ModelHandle<Buffer>,
        range: Range<T>,
        cx: &mut ModelContext<Self>,
    ) -> Task<Result<Vec<CodeAction>>> {
        let buffer = buffer_handle.read(cx);
        let range = buffer.anchor_before(range.start)..buffer.anchor_before(range.end);
        self.request_lsp(buffer_handle.clone(), GetCodeActions { range }, cx)
    }

    pub fn apply_code_action(
        &self,
        buffer_handle: ModelHandle<Buffer>,
        mut action: CodeAction,
        push_to_history: bool,
        cx: &mut ModelContext<Self>,
    ) -> Task<Result<ProjectTransaction>> {
        if self.is_local() {
            let buffer = buffer_handle.read(cx);
            let (lsp_adapter, lang_server) = if let Some((adapter, server)) =
                self.language_server_for_buffer(buffer, action.server_id, cx)
            {
                (adapter.clone(), server.clone())
            } else {
                return Task::ready(Ok(Default::default()));
            };
            let range = action.range.to_point_utf16(buffer);

            cx.spawn(|this, mut cx| async move {
                if let Some(lsp_range) = action
                    .lsp_action
                    .data
                    .as_mut()
                    .and_then(|d| d.get_mut("codeActionParams"))
                    .and_then(|d| d.get_mut("range"))
                {
                    *lsp_range = serde_json::to_value(&range_to_lsp(range)).unwrap();
                    action.lsp_action = lang_server
                        .request::<lsp::request::CodeActionResolveRequest>(action.lsp_action)
                        .await?;
                } else {
                    let actions = this
                        .update(&mut cx, |this, cx| {
                            this.code_actions(&buffer_handle, action.range, cx)
                        })
                        .await?;
                    action.lsp_action = actions
                        .into_iter()
                        .find(|a| a.lsp_action.title == action.lsp_action.title)
                        .ok_or_else(|| anyhow!("code action is outdated"))?
                        .lsp_action;
                }

                if let Some(edit) = action.lsp_action.edit {
                    if edit.changes.is_some() || edit.document_changes.is_some() {
                        return Self::deserialize_workspace_edit(
                            this,
                            edit,
                            push_to_history,
                            lsp_adapter.clone(),
                            lang_server.clone(),
                            &mut cx,
                        )
                        .await;
                    }
                }

                if let Some(command) = action.lsp_action.command {
                    this.update(&mut cx, |this, _| {
                        this.last_workspace_edits_by_language_server
                            .remove(&lang_server.server_id());
                    });

                    let result = lang_server
                        .request::<lsp::request::ExecuteCommand>(lsp::ExecuteCommandParams {
                            command: command.command,
                            arguments: command.arguments.unwrap_or_default(),
                            ..Default::default()
                        })
                        .await;

                    if let Err(err) = result {
                        // TODO: LSP ERROR
                        return Err(err);
                    }

                    return Ok(this.update(&mut cx, |this, _| {
                        this.last_workspace_edits_by_language_server
                            .remove(&lang_server.server_id())
                            .unwrap_or_default()
                    }));
                }

                Ok(ProjectTransaction::default())
            })
        } else if let Some(project_id) = self.remote_id() {
            let client = self.client.clone();
            let request = proto::ApplyCodeAction {
                project_id,
                buffer_id: buffer_handle.read(cx).remote_id(),
                action: Some(language::proto::serialize_code_action(&action)),
            };
            cx.spawn(|this, mut cx| async move {
                let response = client
                    .request(request)
                    .await?
                    .transaction
                    .ok_or_else(|| anyhow!("missing transaction"))?;
                this.update(&mut cx, |this, cx| {
                    this.deserialize_project_transaction(response, push_to_history, cx)
                })
                .await
            })
        } else {
            Task::ready(Err(anyhow!("project does not have a remote id")))
        }
    }

    fn apply_on_type_formatting(
        &self,
        buffer: ModelHandle<Buffer>,
        position: Anchor,
        trigger: String,
        cx: &mut ModelContext<Self>,
    ) -> Task<Result<Option<Transaction>>> {
        if self.is_local() {
            cx.spawn(|this, mut cx| async move {
                // Do not allow multiple concurrent formatting requests for the
                // same buffer.
                this.update(&mut cx, |this, cx| {
                    this.buffers_being_formatted
                        .insert(buffer.read(cx).remote_id())
                });

                let _cleanup = defer({
                    let this = this.clone();
                    let mut cx = cx.clone();
                    let closure_buffer = buffer.clone();
                    move || {
                        this.update(&mut cx, |this, cx| {
                            this.buffers_being_formatted
                                .remove(&closure_buffer.read(cx).remote_id());
                        });
                    }
                });

                buffer
                    .update(&mut cx, |buffer, _| {
                        buffer.wait_for_edits(Some(position.timestamp))
                    })
                    .await?;
                this.update(&mut cx, |this, cx| {
                    let position = position.to_point_utf16(buffer.read(cx));
                    this.on_type_format(buffer, position, trigger, false, cx)
                })
                .await
            })
        } else if let Some(project_id) = self.remote_id() {
            let client = self.client.clone();
            let request = proto::OnTypeFormatting {
                project_id,
                buffer_id: buffer.read(cx).remote_id(),
                position: Some(serialize_anchor(&position)),
                trigger,
                version: serialize_version(&buffer.read(cx).version()),
            };
            cx.spawn(|_, _| async move {
                client
                    .request(request)
                    .await?
                    .transaction
                    .map(language::proto::deserialize_transaction)
                    .transpose()
            })
        } else {
            Task::ready(Err(anyhow!("project does not have a remote id")))
        }
    }

    async fn deserialize_edits(
        this: ModelHandle<Self>,
        buffer_to_edit: ModelHandle<Buffer>,
        edits: Vec<lsp::TextEdit>,
        push_to_history: bool,
        _: Arc<CachedLspAdapter>,
        language_server: Arc<LanguageServer>,
        cx: &mut AsyncAppContext,
    ) -> Result<Option<Transaction>> {
        let edits = this
            .update(cx, |this, cx| {
                this.edits_from_lsp(
                    &buffer_to_edit,
                    edits,
                    language_server.server_id(),
                    None,
                    cx,
                )
            })
            .await?;

        let transaction = buffer_to_edit.update(cx, |buffer, cx| {
            buffer.finalize_last_transaction();
            buffer.start_transaction();
            for (range, text) in edits {
                buffer.edit([(range, text)], None, cx);
            }

            if buffer.end_transaction(cx).is_some() {
                let transaction = buffer.finalize_last_transaction().unwrap().clone();
                if !push_to_history {
                    buffer.forget_transaction(transaction.id);
                }
                Some(transaction)
            } else {
                None
            }
        });

        Ok(transaction)
    }

    async fn deserialize_workspace_edit(
        this: ModelHandle<Self>,
        edit: lsp::WorkspaceEdit,
        push_to_history: bool,
        lsp_adapter: Arc<CachedLspAdapter>,
        language_server: Arc<LanguageServer>,
        cx: &mut AsyncAppContext,
    ) -> Result<ProjectTransaction> {
        let fs = this.read_with(cx, |this, _| this.fs.clone());
        let mut operations = Vec::new();
        if let Some(document_changes) = edit.document_changes {
            match document_changes {
                lsp::DocumentChanges::Edits(edits) => {
                    operations.extend(edits.into_iter().map(lsp::DocumentChangeOperation::Edit))
                }
                lsp::DocumentChanges::Operations(ops) => operations = ops,
            }
        } else if let Some(changes) = edit.changes {
            operations.extend(changes.into_iter().map(|(uri, edits)| {
                lsp::DocumentChangeOperation::Edit(lsp::TextDocumentEdit {
                    text_document: lsp::OptionalVersionedTextDocumentIdentifier {
                        uri,
                        version: None,
                    },
                    edits: edits.into_iter().map(OneOf::Left).collect(),
                })
            }));
        }

        let mut project_transaction = ProjectTransaction::default();
        for operation in operations {
            match operation {
                lsp::DocumentChangeOperation::Op(lsp::ResourceOp::Create(op)) => {
                    let abs_path = op
                        .uri
                        .to_file_path()
                        .map_err(|_| anyhow!("can't convert URI to path"))?;

                    if let Some(parent_path) = abs_path.parent() {
                        fs.create_dir(parent_path).await?;
                    }
                    if abs_path.ends_with("/") {
                        fs.create_dir(&abs_path).await?;
                    } else {
                        fs.create_file(&abs_path, op.options.map(Into::into).unwrap_or_default())
                            .await?;
                    }
                }

                lsp::DocumentChangeOperation::Op(lsp::ResourceOp::Rename(op)) => {
                    let source_abs_path = op
                        .old_uri
                        .to_file_path()
                        .map_err(|_| anyhow!("can't convert URI to path"))?;
                    let target_abs_path = op
                        .new_uri
                        .to_file_path()
                        .map_err(|_| anyhow!("can't convert URI to path"))?;
                    fs.rename(
                        &source_abs_path,
                        &target_abs_path,
                        op.options.map(Into::into).unwrap_or_default(),
                    )
                    .await?;
                }

                lsp::DocumentChangeOperation::Op(lsp::ResourceOp::Delete(op)) => {
                    let abs_path = op
                        .uri
                        .to_file_path()
                        .map_err(|_| anyhow!("can't convert URI to path"))?;
                    let options = op.options.map(Into::into).unwrap_or_default();
                    if abs_path.ends_with("/") {
                        fs.remove_dir(&abs_path, options).await?;
                    } else {
                        fs.remove_file(&abs_path, options).await?;
                    }
                }

                lsp::DocumentChangeOperation::Edit(op) => {
                    let buffer_to_edit = this
                        .update(cx, |this, cx| {
                            this.open_local_buffer_via_lsp(
                                op.text_document.uri,
                                language_server.server_id(),
                                lsp_adapter.name.clone(),
                                cx,
                            )
                        })
                        .await?;

                    let edits = this
                        .update(cx, |this, cx| {
                            let edits = op.edits.into_iter().map(|edit| match edit {
                                OneOf::Left(edit) => edit,
                                OneOf::Right(edit) => edit.text_edit,
                            });
                            this.edits_from_lsp(
                                &buffer_to_edit,
                                edits,
                                language_server.server_id(),
                                op.text_document.version,
                                cx,
                            )
                        })
                        .await?;

                    let transaction = buffer_to_edit.update(cx, |buffer, cx| {
                        buffer.finalize_last_transaction();
                        buffer.start_transaction();
                        for (range, text) in edits {
                            buffer.edit([(range, text)], None, cx);
                        }
                        let transaction = if buffer.end_transaction(cx).is_some() {
                            let transaction = buffer.finalize_last_transaction().unwrap().clone();
                            if !push_to_history {
                                buffer.forget_transaction(transaction.id);
                            }
                            Some(transaction)
                        } else {
                            None
                        };

                        transaction
                    });
                    if let Some(transaction) = transaction {
                        project_transaction.0.insert(buffer_to_edit, transaction);
                    }
                }
            }
        }

        Ok(project_transaction)
    }

    pub fn prepare_rename<T: ToPointUtf16>(
        &self,
        buffer: ModelHandle<Buffer>,
        position: T,
        cx: &mut ModelContext<Self>,
    ) -> Task<Result<Option<Range<Anchor>>>> {
        let position = position.to_point_utf16(buffer.read(cx));
        self.request_lsp(buffer, PrepareRename { position }, cx)
    }

    pub fn perform_rename<T: ToPointUtf16>(
        &self,
        buffer: ModelHandle<Buffer>,
        position: T,
        new_name: String,
        push_to_history: bool,
        cx: &mut ModelContext<Self>,
    ) -> Task<Result<ProjectTransaction>> {
        let position = position.to_point_utf16(buffer.read(cx));
        self.request_lsp(
            buffer,
            PerformRename {
                position,
                new_name,
                push_to_history,
            },
            cx,
        )
    }

    pub fn on_type_format<T: ToPointUtf16>(
        &self,
        buffer: ModelHandle<Buffer>,
        position: T,
        trigger: String,
        push_to_history: bool,
        cx: &mut ModelContext<Self>,
    ) -> Task<Result<Option<Transaction>>> {
        let (position, tab_size) = buffer.read_with(cx, |buffer, cx| {
            let position = position.to_point_utf16(buffer);
            (
                position,
                language_settings(buffer.language_at(position).as_ref(), buffer.file(), cx)
                    .tab_size,
            )
        });
        self.request_lsp(
            buffer.clone(),
            OnTypeFormatting {
                position,
                trigger,
                options: lsp_command::lsp_formatting_options(tab_size.get()).into(),
                push_to_history,
            },
            cx,
        )
    }

    #[allow(clippy::type_complexity)]
    pub fn search(
        &self,
        query: SearchQuery,
        cx: &mut ModelContext<Self>,
    ) -> Task<Result<HashMap<ModelHandle<Buffer>, Vec<Range<Anchor>>>>> {
        if self.is_local() {
            let snapshots = self
                .visible_worktrees(cx)
                .filter_map(|tree| {
                    let tree = tree.read(cx).as_local()?;
                    Some(tree.snapshot())
                })
                .collect::<Vec<_>>();

            let background = cx.background().clone();
            let path_count: usize = snapshots.iter().map(|s| s.visible_file_count()).sum();
            if path_count == 0 {
                return Task::ready(Ok(Default::default()));
            }
            let workers = background.num_cpus().min(path_count);
            let (matching_paths_tx, mut matching_paths_rx) = smol::channel::bounded(1024);
            cx.background()
                .spawn({
                    let fs = self.fs.clone();
                    let background = cx.background().clone();
                    let query = query.clone();
                    async move {
                        let fs = &fs;
                        let query = &query;
                        let matching_paths_tx = &matching_paths_tx;
                        let paths_per_worker = (path_count + workers - 1) / workers;
                        let snapshots = &snapshots;
                        background
                            .scoped(|scope| {
                                for worker_ix in 0..workers {
                                    let worker_start_ix = worker_ix * paths_per_worker;
                                    let worker_end_ix = worker_start_ix + paths_per_worker;
                                    scope.spawn(async move {
                                        let mut snapshot_start_ix = 0;
                                        let mut abs_path = PathBuf::new();
                                        for snapshot in snapshots {
                                            let snapshot_end_ix =
                                                snapshot_start_ix + snapshot.visible_file_count();
                                            if worker_end_ix <= snapshot_start_ix {
                                                break;
                                            } else if worker_start_ix > snapshot_end_ix {
                                                snapshot_start_ix = snapshot_end_ix;
                                                continue;
                                            } else {
                                                let start_in_snapshot = worker_start_ix
                                                    .saturating_sub(snapshot_start_ix);
                                                let end_in_snapshot =
                                                    cmp::min(worker_end_ix, snapshot_end_ix)
                                                        - snapshot_start_ix;

                                                for entry in snapshot
                                                    .files(false, start_in_snapshot)
                                                    .take(end_in_snapshot - start_in_snapshot)
                                                {
                                                    if matching_paths_tx.is_closed() {
                                                        break;
                                                    }
                                                    let matches = if query
                                                        .file_matches(Some(&entry.path))
                                                    {
                                                        abs_path.clear();
                                                        abs_path.push(&snapshot.abs_path());
                                                        abs_path.push(&entry.path);
                                                        if let Some(file) =
                                                            fs.open_sync(&abs_path).await.log_err()
                                                        {
                                                            query.detect(file).unwrap_or(false)
                                                        } else {
                                                            false
                                                        }
                                                    } else {
                                                        false
                                                    };

                                                    if matches {
                                                        let project_path =
                                                            (snapshot.id(), entry.path.clone());
                                                        if matching_paths_tx
                                                            .send(project_path)
                                                            .await
                                                            .is_err()
                                                        {
                                                            break;
                                                        }
                                                    }
                                                }

                                                snapshot_start_ix = snapshot_end_ix;
                                            }
                                        }
                                    });
                                }
                            })
                            .await;
                    }
                })
                .detach();

            let (buffers_tx, buffers_rx) = smol::channel::bounded(1024);
            let open_buffers = self
                .opened_buffers
                .values()
                .filter_map(|b| b.upgrade(cx))
                .collect::<HashSet<_>>();
            cx.spawn(|this, cx| async move {
                for buffer in &open_buffers {
                    let snapshot = buffer.read_with(&cx, |buffer, _| buffer.snapshot());
                    buffers_tx.send((buffer.clone(), snapshot)).await?;
                }

                let open_buffers = Rc::new(RefCell::new(open_buffers));
                while let Some(project_path) = matching_paths_rx.next().await {
                    if buffers_tx.is_closed() {
                        break;
                    }

                    let this = this.clone();
                    let open_buffers = open_buffers.clone();
                    let buffers_tx = buffers_tx.clone();
                    cx.spawn(|mut cx| async move {
                        if let Some(buffer) = this
                            .update(&mut cx, |this, cx| this.open_buffer(project_path, cx))
                            .await
                            .log_err()
                        {
                            if open_buffers.borrow_mut().insert(buffer.clone()) {
                                let snapshot = buffer.read_with(&cx, |buffer, _| buffer.snapshot());
                                buffers_tx.send((buffer, snapshot)).await?;
                            }
                        }

                        Ok::<_, anyhow::Error>(())
                    })
                    .detach();
                }

                Ok::<_, anyhow::Error>(())
            })
            .detach_and_log_err(cx);

            let background = cx.background().clone();
            cx.background().spawn(async move {
                let query = &query;
                let mut matched_buffers = Vec::new();
                for _ in 0..workers {
                    matched_buffers.push(HashMap::default());
                }
                background
                    .scoped(|scope| {
                        for worker_matched_buffers in matched_buffers.iter_mut() {
                            let mut buffers_rx = buffers_rx.clone();
                            scope.spawn(async move {
                                while let Some((buffer, snapshot)) = buffers_rx.next().await {
                                    let buffer_matches = if query.file_matches(
                                        snapshot.file().map(|file| file.path().as_ref()),
                                    ) {
                                        query
                                            .search(snapshot.as_rope())
                                            .await
                                            .iter()
                                            .map(|range| {
                                                snapshot.anchor_before(range.start)
                                                    ..snapshot.anchor_after(range.end)
                                            })
                                            .collect()
                                    } else {
                                        Vec::new()
                                    };
                                    if !buffer_matches.is_empty() {
                                        worker_matched_buffers
                                            .insert(buffer.clone(), buffer_matches);
                                    }
                                }
                            });
                        }
                    })
                    .await;
                Ok(matched_buffers.into_iter().flatten().collect())
            })
        } else if let Some(project_id) = self.remote_id() {
            let request = self.client.request(query.to_proto(project_id));
            cx.spawn(|this, mut cx| async move {
                let response = request.await?;
                let mut result = HashMap::default();
                for location in response.locations {
                    let target_buffer = this
                        .update(&mut cx, |this, cx| {
                            this.wait_for_remote_buffer(location.buffer_id, cx)
                        })
                        .await?;
                    let start = location
                        .start
                        .and_then(deserialize_anchor)
                        .ok_or_else(|| anyhow!("missing target start"))?;
                    let end = location
                        .end
                        .and_then(deserialize_anchor)
                        .ok_or_else(|| anyhow!("missing target end"))?;
                    result
                        .entry(target_buffer)
                        .or_insert(Vec::new())
                        .push(start..end)
                }
                Ok(result)
            })
        } else {
            Task::ready(Ok(Default::default()))
        }
    }

    // TODO: Wire this up to allow selecting a server?
    fn request_lsp<R: LspCommand>(
        &self,
        buffer_handle: ModelHandle<Buffer>,
        request: R,
        cx: &mut ModelContext<Self>,
    ) -> Task<Result<R::Response>>
    where
        <R::LspRequest as lsp::request::Request>::Result: Send,
    {
        let buffer = buffer_handle.read(cx);
        if self.is_local() {
            let file = File::from_dyn(buffer.file()).and_then(File::as_local);
            if let Some((file, language_server)) = file.zip(
                self.primary_language_servers_for_buffer(buffer, cx)
                    .map(|(_, server)| server.clone()),
            ) {
                let lsp_params = request.to_lsp(&file.abs_path(cx), buffer, &language_server, cx);
                return cx.spawn(|this, cx| async move {
                    if !request.check_capabilities(language_server.capabilities()) {
                        return Ok(Default::default());
                    }

                    let result = language_server.request::<R::LspRequest>(lsp_params).await;
                    let response = match result {
                        Ok(response) => response,

                        Err(err) => {
                            log::warn!(
                                "Generic lsp request to {} failed: {}",
                                language_server.name(),
                                err
                            );
                            return Err(err);
                        }
                    };

                    request
                        .response_from_lsp(
                            response,
                            this,
                            buffer_handle,
                            language_server.server_id(),
                            cx,
                        )
                        .await
                });
            }
        } else if let Some(project_id) = self.remote_id() {
            let rpc = self.client.clone();
            let message = request.to_proto(project_id, buffer);
            return cx.spawn_weak(|this, cx| async move {
                // Ensure the project is still alive by the time the task
                // is scheduled.
                this.upgrade(&cx)
                    .ok_or_else(|| anyhow!("project dropped"))?;

                let response = rpc.request(message).await?;

                let this = this
                    .upgrade(&cx)
                    .ok_or_else(|| anyhow!("project dropped"))?;
                if this.read_with(&cx, |this, _| this.is_read_only()) {
                    Err(anyhow!("disconnected before completing request"))
                } else {
                    request
                        .response_from_proto(response, this, buffer_handle, cx)
                        .await
                }
            });
        }
        Task::ready(Ok(Default::default()))
    }

    pub fn find_or_create_local_worktree(
        &mut self,
        abs_path: impl AsRef<Path>,
        visible: bool,
        cx: &mut ModelContext<Self>,
    ) -> Task<Result<(ModelHandle<Worktree>, PathBuf)>> {
        let abs_path = abs_path.as_ref();
        if let Some((tree, relative_path)) = self.find_local_worktree(abs_path, cx) {
            Task::ready(Ok((tree, relative_path)))
        } else {
            let worktree = self.create_local_worktree(abs_path, visible, cx);
            cx.foreground()
                .spawn(async move { Ok((worktree.await?, PathBuf::new())) })
        }
    }

    pub fn find_local_worktree(
        &self,
        abs_path: &Path,
        cx: &AppContext,
    ) -> Option<(ModelHandle<Worktree>, PathBuf)> {
        for tree in &self.worktrees {
            if let Some(tree) = tree.upgrade(cx) {
                if let Some(relative_path) = tree
                    .read(cx)
                    .as_local()
                    .and_then(|t| abs_path.strip_prefix(t.abs_path()).ok())
                {
                    return Some((tree.clone(), relative_path.into()));
                }
            }
        }
        None
    }

    pub fn is_shared(&self) -> bool {
        match &self.client_state {
            Some(ProjectClientState::Local { .. }) => true,
            _ => false,
        }
    }

    fn create_local_worktree(
        &mut self,
        abs_path: impl AsRef<Path>,
        visible: bool,
        cx: &mut ModelContext<Self>,
    ) -> Task<Result<ModelHandle<Worktree>>> {
        let fs = self.fs.clone();
        let client = self.client.clone();
        let next_entry_id = self.next_entry_id.clone();
        let path: Arc<Path> = abs_path.as_ref().into();
        let task = self
            .loading_local_worktrees
            .entry(path.clone())
            .or_insert_with(|| {
                cx.spawn(|project, mut cx| {
                    async move {
                        let worktree = Worktree::local(
                            client.clone(),
                            path.clone(),
                            visible,
                            fs,
                            next_entry_id,
                            &mut cx,
                        )
                        .await;

                        project.update(&mut cx, |project, _| {
                            project.loading_local_worktrees.remove(&path);
                        });

                        let worktree = worktree?;
                        project.update(&mut cx, |project, cx| project.add_worktree(&worktree, cx));
                        Ok(worktree)
                    }
                    .map_err(Arc::new)
                })
                .shared()
            })
            .clone();
        cx.foreground().spawn(async move {
            match task.await {
                Ok(worktree) => Ok(worktree),
                Err(err) => Err(anyhow!("{}", err)),
            }
        })
    }

    pub fn remove_worktree(&mut self, id_to_remove: WorktreeId, cx: &mut ModelContext<Self>) {
        self.worktrees.retain(|worktree| {
            if let Some(worktree) = worktree.upgrade(cx) {
                let id = worktree.read(cx).id();
                if id == id_to_remove {
                    cx.emit(Event::WorktreeRemoved(id));
                    false
                } else {
                    true
                }
            } else {
                false
            }
        });
        self.metadata_changed(cx);
    }

    fn add_worktree(&mut self, worktree: &ModelHandle<Worktree>, cx: &mut ModelContext<Self>) {
        cx.observe(worktree, |_, _, cx| cx.notify()).detach();
        if worktree.read(cx).is_local() {
            cx.subscribe(worktree, |this, worktree, event, cx| match event {
                worktree::Event::UpdatedEntries(changes) => {
                    this.update_local_worktree_buffers(&worktree, changes, cx);
                    this.update_local_worktree_language_servers(&worktree, changes, cx);
                    this.update_local_worktree_settings(&worktree, changes, cx);
                }
                worktree::Event::UpdatedGitRepositories(updated_repos) => {
                    this.update_local_worktree_buffers_git_repos(worktree, updated_repos, cx)
                }
            })
            .detach();
        }

        let push_strong_handle = {
            let worktree = worktree.read(cx);
            self.is_shared() || worktree.is_visible() || worktree.is_remote()
        };
        if push_strong_handle {
            self.worktrees
                .push(WorktreeHandle::Strong(worktree.clone()));
        } else {
            self.worktrees
                .push(WorktreeHandle::Weak(worktree.downgrade()));
        }

        let handle_id = worktree.id();
        cx.observe_release(worktree, move |this, worktree, cx| {
            let _ = this.remove_worktree(worktree.id(), cx);
            cx.update_global::<SettingsStore, _, _>(|store, cx| {
                store.clear_local_settings(handle_id, cx).log_err()
            });
        })
        .detach();

        cx.emit(Event::WorktreeAdded);
        self.metadata_changed(cx);
    }

    fn update_local_worktree_buffers(
        &mut self,
        worktree_handle: &ModelHandle<Worktree>,
        changes: &[(Arc<Path>, ProjectEntryId, PathChange)],
        cx: &mut ModelContext<Self>,
    ) {
        let snapshot = worktree_handle.read(cx).snapshot();

        let mut renamed_buffers = Vec::new();
        for (path, entry_id, _) in changes {
            let worktree_id = worktree_handle.read(cx).id();
            let project_path = ProjectPath {
                worktree_id,
                path: path.clone(),
            };

            let buffer_id = match self.local_buffer_ids_by_entry_id.get(entry_id) {
                Some(&buffer_id) => buffer_id,
                None => match self.local_buffer_ids_by_path.get(&project_path) {
                    Some(&buffer_id) => buffer_id,
                    None => continue,
                },
            };

            let open_buffer = self.opened_buffers.get(&buffer_id);
            let buffer = if let Some(buffer) = open_buffer.and_then(|buffer| buffer.upgrade(cx)) {
                buffer
            } else {
                self.opened_buffers.remove(&buffer_id);
                self.local_buffer_ids_by_path.remove(&project_path);
                self.local_buffer_ids_by_entry_id.remove(entry_id);
                continue;
            };

            buffer.update(cx, |buffer, cx| {
                if let Some(old_file) = File::from_dyn(buffer.file()) {
                    if old_file.worktree != *worktree_handle {
                        return;
                    }

                    let new_file = if let Some(entry) = snapshot.entry_for_id(old_file.entry_id) {
                        File {
                            is_local: true,
                            entry_id: entry.id,
                            mtime: entry.mtime,
                            path: entry.path.clone(),
                            worktree: worktree_handle.clone(),
                            is_deleted: false,
                        }
                    } else if let Some(entry) = snapshot.entry_for_path(old_file.path().as_ref()) {
                        File {
                            is_local: true,
                            entry_id: entry.id,
                            mtime: entry.mtime,
                            path: entry.path.clone(),
                            worktree: worktree_handle.clone(),
                            is_deleted: false,
                        }
                    } else {
                        File {
                            is_local: true,
                            entry_id: old_file.entry_id,
                            path: old_file.path().clone(),
                            mtime: old_file.mtime(),
                            worktree: worktree_handle.clone(),
                            is_deleted: true,
                        }
                    };

                    let old_path = old_file.abs_path(cx);
                    if new_file.abs_path(cx) != old_path {
                        renamed_buffers.push((cx.handle(), old_file.clone()));
                        self.local_buffer_ids_by_path.remove(&project_path);
                        self.local_buffer_ids_by_path.insert(
                            ProjectPath {
                                worktree_id,
                                path: path.clone(),
                            },
                            buffer_id,
                        );
                    }

                    if new_file.entry_id != *entry_id {
                        self.local_buffer_ids_by_entry_id.remove(entry_id);
                        self.local_buffer_ids_by_entry_id
                            .insert(new_file.entry_id, buffer_id);
                    }

                    if new_file != *old_file {
                        if let Some(project_id) = self.remote_id() {
                            self.client
                                .send(proto::UpdateBufferFile {
                                    project_id,
                                    buffer_id: buffer_id as u64,
                                    file: Some(new_file.to_proto()),
                                })
                                .log_err();
                        }

                        buffer.file_updated(Arc::new(new_file), cx).detach();
                    }
                }
            });
        }

        for (buffer, old_file) in renamed_buffers {
            self.unregister_buffer_from_language_servers(&buffer, &old_file, cx);
            self.detect_language_for_buffer(&buffer, cx);
            self.register_buffer_with_language_servers(&buffer, cx);
        }
    }

    fn update_local_worktree_language_servers(
        &mut self,
        worktree_handle: &ModelHandle<Worktree>,
        changes: &[(Arc<Path>, ProjectEntryId, PathChange)],
        cx: &mut ModelContext<Self>,
    ) {
        if changes.is_empty() {
            return;
        }

        let worktree_id = worktree_handle.read(cx).id();
        let mut language_server_ids = self
            .language_server_ids
            .iter()
            .filter_map(|((server_worktree_id, _), server_id)| {
                (*server_worktree_id == worktree_id).then_some(*server_id)
            })
            .collect::<Vec<_>>();
        language_server_ids.sort();
        language_server_ids.dedup();

        let abs_path = worktree_handle.read(cx).abs_path();
        for server_id in &language_server_ids {
            if let Some(server) = self.language_servers.get(server_id) {
                if let LanguageServerState::Running {
                    server,
                    watched_paths,
                    ..
                } = server
                {
                    if let Some(watched_paths) = watched_paths.get(&worktree_id) {
                        let params = lsp::DidChangeWatchedFilesParams {
                            changes: changes
                                .iter()
                                .filter_map(|(path, _, change)| {
                                    if !watched_paths.is_match(&path) {
                                        return None;
                                    }
                                    let typ = match change {
                                        PathChange::Loaded => return None,
                                        PathChange::Added => lsp::FileChangeType::CREATED,
                                        PathChange::Removed => lsp::FileChangeType::DELETED,
                                        PathChange::Updated => lsp::FileChangeType::CHANGED,
                                        PathChange::AddedOrUpdated => lsp::FileChangeType::CHANGED,
                                    };
                                    Some(lsp::FileEvent {
                                        uri: lsp::Url::from_file_path(abs_path.join(path)).unwrap(),
                                        typ,
                                    })
                                })
                                .collect(),
                        };

                        if !params.changes.is_empty() {
                            server
                                .notify::<lsp::notification::DidChangeWatchedFiles>(params)
                                .log_err();
                        }
                    }
                }
            }
        }
    }

    fn update_local_worktree_buffers_git_repos(
        &mut self,
        worktree_handle: ModelHandle<Worktree>,
        changed_repos: &UpdatedGitRepositoriesSet,
        cx: &mut ModelContext<Self>,
    ) {
        debug_assert!(worktree_handle.read(cx).is_local());

        // Identify the loading buffers whose containing repository that has changed.
        let future_buffers = self
            .loading_buffers_by_path
            .iter()
            .filter_map(|(project_path, receiver)| {
                if project_path.worktree_id != worktree_handle.read(cx).id() {
                    return None;
                }
                let path = &project_path.path;
                changed_repos
                    .iter()
                    .find(|(work_dir, _)| path.starts_with(work_dir))?;
                let receiver = receiver.clone();
                let path = path.clone();
                Some(async move {
                    wait_for_loading_buffer(receiver)
                        .await
                        .ok()
                        .map(|buffer| (buffer, path))
                })
            })
            .collect::<FuturesUnordered<_>>();

        // Identify the current buffers whose containing repository has changed.
        let current_buffers = self
            .opened_buffers
            .values()
            .filter_map(|buffer| {
                let buffer = buffer.upgrade(cx)?;
                let file = File::from_dyn(buffer.read(cx).file())?;
                if file.worktree != worktree_handle {
                    return None;
                }
                let path = file.path();
                changed_repos
                    .iter()
                    .find(|(work_dir, _)| path.starts_with(work_dir))?;
                Some((buffer, path.clone()))
            })
            .collect::<Vec<_>>();

        if future_buffers.len() + current_buffers.len() == 0 {
            return;
        }

        let remote_id = self.remote_id();
        let client = self.client.clone();
        cx.spawn_weak(move |_, mut cx| async move {
            // Wait for all of the buffers to load.
            let future_buffers = future_buffers.collect::<Vec<_>>().await;

            // Reload the diff base for every buffer whose containing git repository has changed.
            let snapshot =
                worktree_handle.read_with(&cx, |tree, _| tree.as_local().unwrap().snapshot());
            let diff_bases_by_buffer = cx
                .background()
                .spawn(async move {
                    future_buffers
                        .into_iter()
                        .filter_map(|e| e)
                        .chain(current_buffers)
                        .filter_map(|(buffer, path)| {
                            let (work_directory, repo) =
                                snapshot.repository_and_work_directory_for_path(&path)?;
                            let repo = snapshot.get_local_repo(&repo)?;
                            let relative_path = path.strip_prefix(&work_directory).ok()?;
                            let base_text = repo.repo_ptr.lock().load_index_text(&relative_path);
                            Some((buffer, base_text))
                        })
                        .collect::<Vec<_>>()
                })
                .await;

            // Assign the new diff bases on all of the buffers.
            for (buffer, diff_base) in diff_bases_by_buffer {
                let buffer_id = buffer.update(&mut cx, |buffer, cx| {
                    buffer.set_diff_base(diff_base.clone(), cx);
                    buffer.remote_id()
                });
                if let Some(project_id) = remote_id {
                    client
                        .send(proto::UpdateDiffBase {
                            project_id,
                            buffer_id,
                            diff_base,
                        })
                        .log_err();
                }
            }
        })
        .detach();
    }

    fn update_local_worktree_settings(
        &mut self,
        worktree: &ModelHandle<Worktree>,
        changes: &UpdatedEntriesSet,
        cx: &mut ModelContext<Self>,
    ) {
        let project_id = self.remote_id();
        let worktree_id = worktree.id();
        let worktree = worktree.read(cx).as_local().unwrap();
        let remote_worktree_id = worktree.id();

        let mut settings_contents = Vec::new();
        for (path, _, change) in changes.iter() {
            if path.ends_with(&*LOCAL_SETTINGS_RELATIVE_PATH) {
                let settings_dir = Arc::from(
                    path.ancestors()
                        .nth(LOCAL_SETTINGS_RELATIVE_PATH.components().count())
                        .unwrap(),
                );
                let fs = self.fs.clone();
                let removed = *change == PathChange::Removed;
                let abs_path = worktree.absolutize(path);
                settings_contents.push(async move {
                    (settings_dir, (!removed).then_some(fs.load(&abs_path).await))
                });
            }
        }

        if settings_contents.is_empty() {
            return;
        }

        let client = self.client.clone();
        cx.spawn_weak(move |_, mut cx| async move {
            let settings_contents: Vec<(Arc<Path>, _)> =
                futures::future::join_all(settings_contents).await;
            cx.update(|cx| {
                cx.update_global::<SettingsStore, _, _>(|store, cx| {
                    for (directory, file_content) in settings_contents {
                        let file_content = file_content.and_then(|content| content.log_err());
                        store
                            .set_local_settings(
                                worktree_id,
                                directory.clone(),
                                file_content.as_ref().map(String::as_str),
                                cx,
                            )
                            .log_err();
                        if let Some(remote_id) = project_id {
                            client
                                .send(proto::UpdateWorktreeSettings {
                                    project_id: remote_id,
                                    worktree_id: remote_worktree_id.to_proto(),
                                    path: directory.to_string_lossy().into_owned(),
                                    content: file_content,
                                })
                                .log_err();
                        }
                    }
                });
            });
        })
        .detach();
    }

    pub fn set_active_path(&mut self, entry: Option<ProjectPath>, cx: &mut ModelContext<Self>) {
        let new_active_entry = entry.and_then(|project_path| {
            let worktree = self.worktree_for_id(project_path.worktree_id, cx)?;
            let entry = worktree.read(cx).entry_for_path(project_path.path)?;
            Some(entry.id)
        });
        if new_active_entry != self.active_entry {
            self.active_entry = new_active_entry;
            cx.emit(Event::ActiveEntryChanged(new_active_entry));
        }
    }

    pub fn language_servers_running_disk_based_diagnostics(
        &self,
    ) -> impl Iterator<Item = LanguageServerId> + '_ {
        self.language_server_statuses
            .iter()
            .filter_map(|(id, status)| {
                if status.has_pending_diagnostic_updates {
                    Some(*id)
                } else {
                    None
                }
            })
    }

    pub fn diagnostic_summary(&self, cx: &AppContext) -> DiagnosticSummary {
        let mut summary = DiagnosticSummary::default();
        for (_, _, path_summary) in self.diagnostic_summaries(cx) {
            summary.error_count += path_summary.error_count;
            summary.warning_count += path_summary.warning_count;
        }
        summary
    }

    pub fn diagnostic_summaries<'a>(
        &'a self,
        cx: &'a AppContext,
    ) -> impl Iterator<Item = (ProjectPath, LanguageServerId, DiagnosticSummary)> + 'a {
        self.visible_worktrees(cx).flat_map(move |worktree| {
            let worktree = worktree.read(cx);
            let worktree_id = worktree.id();
            worktree
                .diagnostic_summaries()
                .map(move |(path, server_id, summary)| {
                    (ProjectPath { worktree_id, path }, server_id, summary)
                })
        })
    }

    pub fn disk_based_diagnostics_started(
        &mut self,
        language_server_id: LanguageServerId,
        cx: &mut ModelContext<Self>,
    ) {
        cx.emit(Event::DiskBasedDiagnosticsStarted { language_server_id });
    }

    pub fn disk_based_diagnostics_finished(
        &mut self,
        language_server_id: LanguageServerId,
        cx: &mut ModelContext<Self>,
    ) {
        cx.emit(Event::DiskBasedDiagnosticsFinished { language_server_id });
    }

    pub fn active_entry(&self) -> Option<ProjectEntryId> {
        self.active_entry
    }

    pub fn entry_for_path(&self, path: &ProjectPath, cx: &AppContext) -> Option<Entry> {
        self.worktree_for_id(path.worktree_id, cx)?
            .read(cx)
            .entry_for_path(&path.path)
            .cloned()
    }

    pub fn path_for_entry(&self, entry_id: ProjectEntryId, cx: &AppContext) -> Option<ProjectPath> {
        let worktree = self.worktree_for_entry(entry_id, cx)?;
        let worktree = worktree.read(cx);
        let worktree_id = worktree.id();
        let path = worktree.entry_for_id(entry_id)?.path.clone();
        Some(ProjectPath { worktree_id, path })
    }

    pub fn absolute_path(&self, project_path: &ProjectPath, cx: &AppContext) -> Option<PathBuf> {
        let workspace_root = self
            .worktree_for_id(project_path.worktree_id, cx)?
            .read(cx)
            .abs_path();
        let project_path = project_path.path.as_ref();

        Some(if project_path == Path::new("") {
            workspace_root.to_path_buf()
        } else {
            workspace_root.join(project_path)
        })
    }

    // RPC message handlers

    async fn handle_unshare_project(
        this: ModelHandle<Self>,
        _: TypedEnvelope<proto::UnshareProject>,
        _: Arc<Client>,
        mut cx: AsyncAppContext,
    ) -> Result<()> {
        this.update(&mut cx, |this, cx| {
            if this.is_local() {
                this.unshare(cx)?;
            } else {
                this.disconnected_from_host(cx);
            }
            Ok(())
        })
    }

    async fn handle_add_collaborator(
        this: ModelHandle<Self>,
        mut envelope: TypedEnvelope<proto::AddProjectCollaborator>,
        _: Arc<Client>,
        mut cx: AsyncAppContext,
    ) -> Result<()> {
        let collaborator = envelope
            .payload
            .collaborator
            .take()
            .ok_or_else(|| anyhow!("empty collaborator"))?;

        let collaborator = Collaborator::from_proto(collaborator)?;
        this.update(&mut cx, |this, cx| {
            this.shared_buffers.remove(&collaborator.peer_id);
            this.collaborators
                .insert(collaborator.peer_id, collaborator);
            cx.notify();
        });

        Ok(())
    }

    async fn handle_update_project_collaborator(
        this: ModelHandle<Self>,
        envelope: TypedEnvelope<proto::UpdateProjectCollaborator>,
        _: Arc<Client>,
        mut cx: AsyncAppContext,
    ) -> Result<()> {
        let old_peer_id = envelope
            .payload
            .old_peer_id
            .ok_or_else(|| anyhow!("missing old peer id"))?;
        let new_peer_id = envelope
            .payload
            .new_peer_id
            .ok_or_else(|| anyhow!("missing new peer id"))?;
        this.update(&mut cx, |this, cx| {
            let collaborator = this
                .collaborators
                .remove(&old_peer_id)
                .ok_or_else(|| anyhow!("received UpdateProjectCollaborator for unknown peer"))?;
            let is_host = collaborator.replica_id == 0;
            this.collaborators.insert(new_peer_id, collaborator);

            let buffers = this.shared_buffers.remove(&old_peer_id);
            log::info!(
                "peer {} became {}. moving buffers {:?}",
                old_peer_id,
                new_peer_id,
                &buffers
            );
            if let Some(buffers) = buffers {
                this.shared_buffers.insert(new_peer_id, buffers);
            }

            if is_host {
                this.opened_buffers
                    .retain(|_, buffer| !matches!(buffer, OpenBuffer::Operations(_)));
                this.buffer_ordered_messages_tx
                    .unbounded_send(BufferOrderedMessage::Resync)
                    .unwrap();
            }

            cx.emit(Event::CollaboratorUpdated {
                old_peer_id,
                new_peer_id,
            });
            cx.notify();
            Ok(())
        })
    }

    async fn handle_remove_collaborator(
        this: ModelHandle<Self>,
        envelope: TypedEnvelope<proto::RemoveProjectCollaborator>,
        _: Arc<Client>,
        mut cx: AsyncAppContext,
    ) -> Result<()> {
        this.update(&mut cx, |this, cx| {
            let peer_id = envelope
                .payload
                .peer_id
                .ok_or_else(|| anyhow!("invalid peer id"))?;
            let replica_id = this
                .collaborators
                .remove(&peer_id)
                .ok_or_else(|| anyhow!("unknown peer {:?}", peer_id))?
                .replica_id;
            for buffer in this.opened_buffers.values() {
                if let Some(buffer) = buffer.upgrade(cx) {
                    buffer.update(cx, |buffer, cx| buffer.remove_peer(replica_id, cx));
                }
            }
            this.shared_buffers.remove(&peer_id);

            cx.emit(Event::CollaboratorLeft(peer_id));
            cx.notify();
            Ok(())
        })
    }

    async fn handle_update_project(
        this: ModelHandle<Self>,
        envelope: TypedEnvelope<proto::UpdateProject>,
        _: Arc<Client>,
        mut cx: AsyncAppContext,
    ) -> Result<()> {
        this.update(&mut cx, |this, cx| {
            // Don't handle messages that were sent before the response to us joining the project
            if envelope.message_id > this.join_project_response_message_id {
                this.set_worktrees_from_proto(envelope.payload.worktrees, cx)?;
            }
            Ok(())
        })
    }

    async fn handle_update_worktree(
        this: ModelHandle<Self>,
        envelope: TypedEnvelope<proto::UpdateWorktree>,
        _: Arc<Client>,
        mut cx: AsyncAppContext,
    ) -> Result<()> {
        this.update(&mut cx, |this, cx| {
            let worktree_id = WorktreeId::from_proto(envelope.payload.worktree_id);
            if let Some(worktree) = this.worktree_for_id(worktree_id, cx) {
                worktree.update(cx, |worktree, _| {
                    let worktree = worktree.as_remote_mut().unwrap();
                    worktree.update_from_remote(envelope.payload);
                });
            }
            Ok(())
        })
    }

    async fn handle_update_worktree_settings(
        this: ModelHandle<Self>,
        envelope: TypedEnvelope<proto::UpdateWorktreeSettings>,
        _: Arc<Client>,
        mut cx: AsyncAppContext,
    ) -> Result<()> {
        this.update(&mut cx, |this, cx| {
            let worktree_id = WorktreeId::from_proto(envelope.payload.worktree_id);
            if let Some(worktree) = this.worktree_for_id(worktree_id, cx) {
                cx.update_global::<SettingsStore, _, _>(|store, cx| {
                    store
                        .set_local_settings(
                            worktree.id(),
                            PathBuf::from(&envelope.payload.path).into(),
                            envelope.payload.content.as_ref().map(String::as_str),
                            cx,
                        )
                        .log_err();
                });
            }
            Ok(())
        })
    }

    async fn handle_create_project_entry(
        this: ModelHandle<Self>,
        envelope: TypedEnvelope<proto::CreateProjectEntry>,
        _: Arc<Client>,
        mut cx: AsyncAppContext,
    ) -> Result<proto::ProjectEntryResponse> {
        let worktree = this.update(&mut cx, |this, cx| {
            let worktree_id = WorktreeId::from_proto(envelope.payload.worktree_id);
            this.worktree_for_id(worktree_id, cx)
                .ok_or_else(|| anyhow!("worktree not found"))
        })?;
        let worktree_scan_id = worktree.read_with(&cx, |worktree, _| worktree.scan_id());
        let entry = worktree
            .update(&mut cx, |worktree, cx| {
                let worktree = worktree.as_local_mut().unwrap();
                let path = PathBuf::from(envelope.payload.path);
                worktree.create_entry(path, envelope.payload.is_directory, cx)
            })
            .await?;
        Ok(proto::ProjectEntryResponse {
            entry: Some((&entry).into()),
            worktree_scan_id: worktree_scan_id as u64,
        })
    }

    async fn handle_rename_project_entry(
        this: ModelHandle<Self>,
        envelope: TypedEnvelope<proto::RenameProjectEntry>,
        _: Arc<Client>,
        mut cx: AsyncAppContext,
    ) -> Result<proto::ProjectEntryResponse> {
        let entry_id = ProjectEntryId::from_proto(envelope.payload.entry_id);
        let worktree = this.read_with(&cx, |this, cx| {
            this.worktree_for_entry(entry_id, cx)
                .ok_or_else(|| anyhow!("worktree not found"))
        })?;
        let worktree_scan_id = worktree.read_with(&cx, |worktree, _| worktree.scan_id());
        let entry = worktree
            .update(&mut cx, |worktree, cx| {
                let new_path = PathBuf::from(envelope.payload.new_path);
                worktree
                    .as_local_mut()
                    .unwrap()
                    .rename_entry(entry_id, new_path, cx)
                    .ok_or_else(|| anyhow!("invalid entry"))
            })?
            .await?;
        Ok(proto::ProjectEntryResponse {
            entry: Some((&entry).into()),
            worktree_scan_id: worktree_scan_id as u64,
        })
    }

    async fn handle_copy_project_entry(
        this: ModelHandle<Self>,
        envelope: TypedEnvelope<proto::CopyProjectEntry>,
        _: Arc<Client>,
        mut cx: AsyncAppContext,
    ) -> Result<proto::ProjectEntryResponse> {
        let entry_id = ProjectEntryId::from_proto(envelope.payload.entry_id);
        let worktree = this.read_with(&cx, |this, cx| {
            this.worktree_for_entry(entry_id, cx)
                .ok_or_else(|| anyhow!("worktree not found"))
        })?;
        let worktree_scan_id = worktree.read_with(&cx, |worktree, _| worktree.scan_id());
        let entry = worktree
            .update(&mut cx, |worktree, cx| {
                let new_path = PathBuf::from(envelope.payload.new_path);
                worktree
                    .as_local_mut()
                    .unwrap()
                    .copy_entry(entry_id, new_path, cx)
                    .ok_or_else(|| anyhow!("invalid entry"))
            })?
            .await?;
        Ok(proto::ProjectEntryResponse {
            entry: Some((&entry).into()),
            worktree_scan_id: worktree_scan_id as u64,
        })
    }

    async fn handle_delete_project_entry(
        this: ModelHandle<Self>,
        envelope: TypedEnvelope<proto::DeleteProjectEntry>,
        _: Arc<Client>,
        mut cx: AsyncAppContext,
    ) -> Result<proto::ProjectEntryResponse> {
        let entry_id = ProjectEntryId::from_proto(envelope.payload.entry_id);

        this.update(&mut cx, |_, cx| cx.emit(Event::DeletedEntry(entry_id)));

        let worktree = this.read_with(&cx, |this, cx| {
            this.worktree_for_entry(entry_id, cx)
                .ok_or_else(|| anyhow!("worktree not found"))
        })?;
        let worktree_scan_id = worktree.read_with(&cx, |worktree, _| worktree.scan_id());
        worktree
            .update(&mut cx, |worktree, cx| {
                worktree
                    .as_local_mut()
                    .unwrap()
                    .delete_entry(entry_id, cx)
                    .ok_or_else(|| anyhow!("invalid entry"))
            })?
            .await?;
        Ok(proto::ProjectEntryResponse {
            entry: None,
            worktree_scan_id: worktree_scan_id as u64,
        })
    }

    async fn handle_expand_project_entry(
        this: ModelHandle<Self>,
        envelope: TypedEnvelope<proto::ExpandProjectEntry>,
        _: Arc<Client>,
        mut cx: AsyncAppContext,
    ) -> Result<proto::ExpandProjectEntryResponse> {
        let entry_id = ProjectEntryId::from_proto(envelope.payload.entry_id);
        let worktree = this
            .read_with(&cx, |this, cx| this.worktree_for_entry(entry_id, cx))
            .ok_or_else(|| anyhow!("invalid request"))?;
        worktree
            .update(&mut cx, |worktree, cx| {
                worktree
                    .as_local_mut()
                    .unwrap()
                    .expand_entry(entry_id, cx)
                    .ok_or_else(|| anyhow!("invalid entry"))
            })?
            .await?;
        let worktree_scan_id = worktree.read_with(&cx, |worktree, _| worktree.scan_id()) as u64;
        Ok(proto::ExpandProjectEntryResponse { worktree_scan_id })
    }

    async fn handle_update_diagnostic_summary(
        this: ModelHandle<Self>,
        envelope: TypedEnvelope<proto::UpdateDiagnosticSummary>,
        _: Arc<Client>,
        mut cx: AsyncAppContext,
    ) -> Result<()> {
        this.update(&mut cx, |this, cx| {
            let worktree_id = WorktreeId::from_proto(envelope.payload.worktree_id);
            if let Some(worktree) = this.worktree_for_id(worktree_id, cx) {
                if let Some(summary) = envelope.payload.summary {
                    let project_path = ProjectPath {
                        worktree_id,
                        path: Path::new(&summary.path).into(),
                    };
                    worktree.update(cx, |worktree, _| {
                        worktree
                            .as_remote_mut()
                            .unwrap()
                            .update_diagnostic_summary(project_path.path.clone(), &summary);
                    });
                    cx.emit(Event::DiagnosticsUpdated {
                        language_server_id: LanguageServerId(summary.language_server_id as usize),
                        path: project_path,
                    });
                }
            }
            Ok(())
        })
    }

    async fn handle_start_language_server(
        this: ModelHandle<Self>,
        envelope: TypedEnvelope<proto::StartLanguageServer>,
        _: Arc<Client>,
        mut cx: AsyncAppContext,
    ) -> Result<()> {
        let server = envelope
            .payload
            .server
            .ok_or_else(|| anyhow!("invalid server"))?;
        this.update(&mut cx, |this, cx| {
            this.language_server_statuses.insert(
                LanguageServerId(server.id as usize),
                LanguageServerStatus {
                    name: server.name,
                    pending_work: Default::default(),
                    has_pending_diagnostic_updates: false,
                    progress_tokens: Default::default(),
                },
            );
            cx.notify();
        });
        Ok(())
    }

    async fn handle_update_language_server(
        this: ModelHandle<Self>,
        envelope: TypedEnvelope<proto::UpdateLanguageServer>,
        _: Arc<Client>,
        mut cx: AsyncAppContext,
    ) -> Result<()> {
        this.update(&mut cx, |this, cx| {
            let language_server_id = LanguageServerId(envelope.payload.language_server_id as usize);

            match envelope
                .payload
                .variant
                .ok_or_else(|| anyhow!("invalid variant"))?
            {
                proto::update_language_server::Variant::WorkStart(payload) => {
                    this.on_lsp_work_start(
                        language_server_id,
                        payload.token,
                        LanguageServerProgress {
                            message: payload.message,
                            percentage: payload.percentage.map(|p| p as usize),
                            last_update_at: Instant::now(),
                        },
                        cx,
                    );
                }

                proto::update_language_server::Variant::WorkProgress(payload) => {
                    this.on_lsp_work_progress(
                        language_server_id,
                        payload.token,
                        LanguageServerProgress {
                            message: payload.message,
                            percentage: payload.percentage.map(|p| p as usize),
                            last_update_at: Instant::now(),
                        },
                        cx,
                    );
                }

                proto::update_language_server::Variant::WorkEnd(payload) => {
                    this.on_lsp_work_end(language_server_id, payload.token, cx);
                }

                proto::update_language_server::Variant::DiskBasedDiagnosticsUpdating(_) => {
                    this.disk_based_diagnostics_started(language_server_id, cx);
                }

                proto::update_language_server::Variant::DiskBasedDiagnosticsUpdated(_) => {
                    this.disk_based_diagnostics_finished(language_server_id, cx)
                }
            }

            Ok(())
        })
    }

    async fn handle_update_buffer(
        this: ModelHandle<Self>,
        envelope: TypedEnvelope<proto::UpdateBuffer>,
        _: Arc<Client>,
        mut cx: AsyncAppContext,
    ) -> Result<proto::Ack> {
        this.update(&mut cx, |this, cx| {
            let payload = envelope.payload.clone();
            let buffer_id = payload.buffer_id;
            let ops = payload
                .operations
                .into_iter()
                .map(language::proto::deserialize_operation)
                .collect::<Result<Vec<_>, _>>()?;
            let is_remote = this.is_remote();
            match this.opened_buffers.entry(buffer_id) {
                hash_map::Entry::Occupied(mut e) => match e.get_mut() {
                    OpenBuffer::Strong(buffer) => {
                        buffer.update(cx, |buffer, cx| buffer.apply_ops(ops, cx))?;
                    }
                    OpenBuffer::Operations(operations) => operations.extend_from_slice(&ops),
                    OpenBuffer::Weak(_) => {}
                },
                hash_map::Entry::Vacant(e) => {
                    assert!(
                        is_remote,
                        "received buffer update from {:?}",
                        envelope.original_sender_id
                    );
                    e.insert(OpenBuffer::Operations(ops));
                }
            }
            Ok(proto::Ack {})
        })
    }

    async fn handle_create_buffer_for_peer(
        this: ModelHandle<Self>,
        envelope: TypedEnvelope<proto::CreateBufferForPeer>,
        _: Arc<Client>,
        mut cx: AsyncAppContext,
    ) -> Result<()> {
        this.update(&mut cx, |this, cx| {
            match envelope
                .payload
                .variant
                .ok_or_else(|| anyhow!("missing variant"))?
            {
                proto::create_buffer_for_peer::Variant::State(mut state) => {
                    let mut buffer_file = None;
                    if let Some(file) = state.file.take() {
                        let worktree_id = WorktreeId::from_proto(file.worktree_id);
                        let worktree = this.worktree_for_id(worktree_id, cx).ok_or_else(|| {
                            anyhow!("no worktree found for id {}", file.worktree_id)
                        })?;
                        buffer_file = Some(Arc::new(File::from_proto(file, worktree.clone(), cx)?)
                            as Arc<dyn language::File>);
                    }

                    let buffer_id = state.id;
                    let buffer = cx.add_model(|_| {
                        Buffer::from_proto(this.replica_id(), state, buffer_file).unwrap()
                    });
                    this.incomplete_remote_buffers
                        .insert(buffer_id, Some(buffer));
                }
                proto::create_buffer_for_peer::Variant::Chunk(chunk) => {
                    let buffer = this
                        .incomplete_remote_buffers
                        .get(&chunk.buffer_id)
                        .cloned()
                        .flatten()
                        .ok_or_else(|| {
                            anyhow!(
                                "received chunk for buffer {} without initial state",
                                chunk.buffer_id
                            )
                        })?;
                    let operations = chunk
                        .operations
                        .into_iter()
                        .map(language::proto::deserialize_operation)
                        .collect::<Result<Vec<_>>>()?;
                    buffer.update(cx, |buffer, cx| buffer.apply_ops(operations, cx))?;

                    if chunk.is_last {
                        this.incomplete_remote_buffers.remove(&chunk.buffer_id);
                        this.register_buffer(&buffer, cx)?;
                    }
                }
            }

            Ok(())
        })
    }

    async fn handle_update_diff_base(
        this: ModelHandle<Self>,
        envelope: TypedEnvelope<proto::UpdateDiffBase>,
        _: Arc<Client>,
        mut cx: AsyncAppContext,
    ) -> Result<()> {
        this.update(&mut cx, |this, cx| {
            let buffer_id = envelope.payload.buffer_id;
            let diff_base = envelope.payload.diff_base;
            if let Some(buffer) = this
                .opened_buffers
                .get_mut(&buffer_id)
                .and_then(|b| b.upgrade(cx))
                .or_else(|| {
                    this.incomplete_remote_buffers
                        .get(&buffer_id)
                        .cloned()
                        .flatten()
                })
            {
                buffer.update(cx, |buffer, cx| buffer.set_diff_base(diff_base, cx));
            }
            Ok(())
        })
    }

    async fn handle_update_buffer_file(
        this: ModelHandle<Self>,
        envelope: TypedEnvelope<proto::UpdateBufferFile>,
        _: Arc<Client>,
        mut cx: AsyncAppContext,
    ) -> Result<()> {
        let buffer_id = envelope.payload.buffer_id;

        this.update(&mut cx, |this, cx| {
            let payload = envelope.payload.clone();
            if let Some(buffer) = this
                .opened_buffers
                .get(&buffer_id)
                .and_then(|b| b.upgrade(cx))
                .or_else(|| {
                    this.incomplete_remote_buffers
                        .get(&buffer_id)
                        .cloned()
                        .flatten()
                })
            {
                let file = payload.file.ok_or_else(|| anyhow!("invalid file"))?;
                let worktree = this
                    .worktree_for_id(WorktreeId::from_proto(file.worktree_id), cx)
                    .ok_or_else(|| anyhow!("no such worktree"))?;
                let file = File::from_proto(file, worktree, cx)?;
                buffer.update(cx, |buffer, cx| {
                    buffer.file_updated(Arc::new(file), cx).detach();
                });
                this.detect_language_for_buffer(&buffer, cx);
            }
            Ok(())
        })
    }

    async fn handle_save_buffer(
        this: ModelHandle<Self>,
        envelope: TypedEnvelope<proto::SaveBuffer>,
        _: Arc<Client>,
        mut cx: AsyncAppContext,
    ) -> Result<proto::BufferSaved> {
        let buffer_id = envelope.payload.buffer_id;
        let (project_id, buffer) = this.update(&mut cx, |this, cx| {
            let project_id = this.remote_id().ok_or_else(|| anyhow!("not connected"))?;
            let buffer = this
                .opened_buffers
                .get(&buffer_id)
                .and_then(|buffer| buffer.upgrade(cx))
                .ok_or_else(|| anyhow!("unknown buffer id {}", buffer_id))?;
            anyhow::Ok((project_id, buffer))
        })?;
        buffer
            .update(&mut cx, |buffer, _| {
                buffer.wait_for_version(deserialize_version(&envelope.payload.version))
            })
            .await?;
        let buffer_id = buffer.read_with(&cx, |buffer, _| buffer.remote_id());

        this.update(&mut cx, |this, cx| this.save_buffer(buffer.clone(), cx))
            .await?;
        Ok(buffer.read_with(&cx, |buffer, _| proto::BufferSaved {
            project_id,
            buffer_id,
            version: serialize_version(buffer.saved_version()),
            mtime: Some(buffer.saved_mtime().into()),
            fingerprint: language::proto::serialize_fingerprint(buffer.saved_version_fingerprint()),
        }))
    }

    async fn handle_reload_buffers(
        this: ModelHandle<Self>,
        envelope: TypedEnvelope<proto::ReloadBuffers>,
        _: Arc<Client>,
        mut cx: AsyncAppContext,
    ) -> Result<proto::ReloadBuffersResponse> {
        let sender_id = envelope.original_sender_id()?;
        let reload = this.update(&mut cx, |this, cx| {
            let mut buffers = HashSet::default();
            for buffer_id in &envelope.payload.buffer_ids {
                buffers.insert(
                    this.opened_buffers
                        .get(buffer_id)
                        .and_then(|buffer| buffer.upgrade(cx))
                        .ok_or_else(|| anyhow!("unknown buffer id {}", buffer_id))?,
                );
            }
            Ok::<_, anyhow::Error>(this.reload_buffers(buffers, false, cx))
        })?;

        let project_transaction = reload.await?;
        let project_transaction = this.update(&mut cx, |this, cx| {
            this.serialize_project_transaction_for_peer(project_transaction, sender_id, cx)
        });
        Ok(proto::ReloadBuffersResponse {
            transaction: Some(project_transaction),
        })
    }

    async fn handle_synchronize_buffers(
        this: ModelHandle<Self>,
        envelope: TypedEnvelope<proto::SynchronizeBuffers>,
        _: Arc<Client>,
        mut cx: AsyncAppContext,
    ) -> Result<proto::SynchronizeBuffersResponse> {
        let project_id = envelope.payload.project_id;
        let mut response = proto::SynchronizeBuffersResponse {
            buffers: Default::default(),
        };

        this.update(&mut cx, |this, cx| {
            let Some(guest_id) = envelope.original_sender_id else {
                error!("missing original_sender_id on SynchronizeBuffers request");
                return;
            };

            this.shared_buffers.entry(guest_id).or_default().clear();
            for buffer in envelope.payload.buffers {
                let buffer_id = buffer.id;
                let remote_version = language::proto::deserialize_version(&buffer.version);
                if let Some(buffer) = this.buffer_for_id(buffer_id, cx) {
                    this.shared_buffers
                        .entry(guest_id)
                        .or_default()
                        .insert(buffer_id);

                    let buffer = buffer.read(cx);
                    response.buffers.push(proto::BufferVersion {
                        id: buffer_id,
                        version: language::proto::serialize_version(&buffer.version),
                    });

                    let operations = buffer.serialize_ops(Some(remote_version), cx);
                    let client = this.client.clone();
                    if let Some(file) = buffer.file() {
                        client
                            .send(proto::UpdateBufferFile {
                                project_id,
                                buffer_id: buffer_id as u64,
                                file: Some(file.to_proto()),
                            })
                            .log_err();
                    }

                    client
                        .send(proto::UpdateDiffBase {
                            project_id,
                            buffer_id: buffer_id as u64,
                            diff_base: buffer.diff_base().map(Into::into),
                        })
                        .log_err();

                    client
                        .send(proto::BufferReloaded {
                            project_id,
                            buffer_id,
                            version: language::proto::serialize_version(buffer.saved_version()),
                            mtime: Some(buffer.saved_mtime().into()),
                            fingerprint: language::proto::serialize_fingerprint(
                                buffer.saved_version_fingerprint(),
                            ),
                            line_ending: language::proto::serialize_line_ending(
                                buffer.line_ending(),
                            ) as i32,
                        })
                        .log_err();

                    cx.background()
                        .spawn(
                            async move {
                                let operations = operations.await;
                                for chunk in split_operations(operations) {
                                    client
                                        .request(proto::UpdateBuffer {
                                            project_id,
                                            buffer_id,
                                            operations: chunk,
                                        })
                                        .await?;
                                }
                                anyhow::Ok(())
                            }
                            .log_err(),
                        )
                        .detach();
                }
            }
        });

        Ok(response)
    }

    async fn handle_format_buffers(
        this: ModelHandle<Self>,
        envelope: TypedEnvelope<proto::FormatBuffers>,
        _: Arc<Client>,
        mut cx: AsyncAppContext,
    ) -> Result<proto::FormatBuffersResponse> {
        let sender_id = envelope.original_sender_id()?;
        let format = this.update(&mut cx, |this, cx| {
            let mut buffers = HashSet::default();
            for buffer_id in &envelope.payload.buffer_ids {
                buffers.insert(
                    this.opened_buffers
                        .get(buffer_id)
                        .and_then(|buffer| buffer.upgrade(cx))
                        .ok_or_else(|| anyhow!("unknown buffer id {}", buffer_id))?,
                );
            }
            let trigger = FormatTrigger::from_proto(envelope.payload.trigger);
            Ok::<_, anyhow::Error>(this.format(buffers, false, trigger, cx))
        })?;

        let project_transaction = format.await?;
        let project_transaction = this.update(&mut cx, |this, cx| {
            this.serialize_project_transaction_for_peer(project_transaction, sender_id, cx)
        });
        Ok(proto::FormatBuffersResponse {
            transaction: Some(project_transaction),
        })
    }

    async fn handle_apply_additional_edits_for_completion(
        this: ModelHandle<Self>,
        envelope: TypedEnvelope<proto::ApplyCompletionAdditionalEdits>,
        _: Arc<Client>,
        mut cx: AsyncAppContext,
    ) -> Result<proto::ApplyCompletionAdditionalEditsResponse> {
        let (buffer, completion) = this.update(&mut cx, |this, cx| {
            let buffer = this
                .opened_buffers
                .get(&envelope.payload.buffer_id)
                .and_then(|buffer| buffer.upgrade(cx))
                .ok_or_else(|| anyhow!("unknown buffer id {}", envelope.payload.buffer_id))?;
            let language = buffer.read(cx).language();
            let completion = language::proto::deserialize_completion(
                envelope
                    .payload
                    .completion
                    .ok_or_else(|| anyhow!("invalid completion"))?,
                language.cloned(),
            );
            Ok::<_, anyhow::Error>((buffer, completion))
        })?;

        let completion = completion.await?;

        let apply_additional_edits = this.update(&mut cx, |this, cx| {
            this.apply_additional_edits_for_completion(buffer, completion, false, cx)
        });

        Ok(proto::ApplyCompletionAdditionalEditsResponse {
            transaction: apply_additional_edits
                .await?
                .as_ref()
                .map(language::proto::serialize_transaction),
        })
    }

    async fn handle_apply_code_action(
        this: ModelHandle<Self>,
        envelope: TypedEnvelope<proto::ApplyCodeAction>,
        _: Arc<Client>,
        mut cx: AsyncAppContext,
    ) -> Result<proto::ApplyCodeActionResponse> {
        let sender_id = envelope.original_sender_id()?;
        let action = language::proto::deserialize_code_action(
            envelope
                .payload
                .action
                .ok_or_else(|| anyhow!("invalid action"))?,
        )?;
        let apply_code_action = this.update(&mut cx, |this, cx| {
            let buffer = this
                .opened_buffers
                .get(&envelope.payload.buffer_id)
                .and_then(|buffer| buffer.upgrade(cx))
                .ok_or_else(|| anyhow!("unknown buffer id {}", envelope.payload.buffer_id))?;
            Ok::<_, anyhow::Error>(this.apply_code_action(buffer, action, false, cx))
        })?;

        let project_transaction = apply_code_action.await?;
        let project_transaction = this.update(&mut cx, |this, cx| {
            this.serialize_project_transaction_for_peer(project_transaction, sender_id, cx)
        });
        Ok(proto::ApplyCodeActionResponse {
            transaction: Some(project_transaction),
        })
    }

    async fn handle_on_type_formatting(
        this: ModelHandle<Self>,
        envelope: TypedEnvelope<proto::OnTypeFormatting>,
        _: Arc<Client>,
        mut cx: AsyncAppContext,
    ) -> Result<proto::OnTypeFormattingResponse> {
        let on_type_formatting = this.update(&mut cx, |this, cx| {
            let buffer = this
                .opened_buffers
                .get(&envelope.payload.buffer_id)
                .and_then(|buffer| buffer.upgrade(cx))
                .ok_or_else(|| anyhow!("unknown buffer id {}", envelope.payload.buffer_id))?;
            let position = envelope
                .payload
                .position
                .and_then(deserialize_anchor)
                .ok_or_else(|| anyhow!("invalid position"))?;
            Ok::<_, anyhow::Error>(this.apply_on_type_formatting(
                buffer,
                position,
                envelope.payload.trigger.clone(),
                cx,
            ))
        })?;

        let transaction = on_type_formatting
            .await?
            .as_ref()
            .map(language::proto::serialize_transaction);
        Ok(proto::OnTypeFormattingResponse { transaction })
    }

    async fn handle_lsp_command<T: LspCommand>(
        this: ModelHandle<Self>,
        envelope: TypedEnvelope<T::ProtoRequest>,
        _: Arc<Client>,
        mut cx: AsyncAppContext,
    ) -> Result<<T::ProtoRequest as proto::RequestMessage>::Response>
    where
        <T::LspRequest as lsp::request::Request>::Result: Send,
    {
        let sender_id = envelope.original_sender_id()?;
        let buffer_id = T::buffer_id_from_proto(&envelope.payload);
        let buffer_handle = this.read_with(&cx, |this, _| {
            this.opened_buffers
                .get(&buffer_id)
                .and_then(|buffer| buffer.upgrade(&cx))
                .ok_or_else(|| anyhow!("unknown buffer id {}", buffer_id))
        })?;
        let request = T::from_proto(
            envelope.payload,
            this.clone(),
            buffer_handle.clone(),
            cx.clone(),
        )
        .await?;
        let buffer_version = buffer_handle.read_with(&cx, |buffer, _| buffer.version());
        let response = this
            .update(&mut cx, |this, cx| {
                this.request_lsp(buffer_handle, request, cx)
            })
            .await?;
        this.update(&mut cx, |this, cx| {
            Ok(T::response_to_proto(
                response,
                this,
                sender_id,
                &buffer_version,
                cx,
            ))
        })
    }

    async fn handle_get_project_symbols(
        this: ModelHandle<Self>,
        envelope: TypedEnvelope<proto::GetProjectSymbols>,
        _: Arc<Client>,
        mut cx: AsyncAppContext,
    ) -> Result<proto::GetProjectSymbolsResponse> {
        let symbols = this
            .update(&mut cx, |this, cx| {
                this.symbols(&envelope.payload.query, cx)
            })
            .await?;

        Ok(proto::GetProjectSymbolsResponse {
            symbols: symbols.iter().map(serialize_symbol).collect(),
        })
    }

    async fn handle_search_project(
        this: ModelHandle<Self>,
        envelope: TypedEnvelope<proto::SearchProject>,
        _: Arc<Client>,
        mut cx: AsyncAppContext,
    ) -> Result<proto::SearchProjectResponse> {
        let peer_id = envelope.original_sender_id()?;
        let query = SearchQuery::from_proto(envelope.payload)?;
        let result = this
            .update(&mut cx, |this, cx| this.search(query, cx))
            .await?;

        this.update(&mut cx, |this, cx| {
            let mut locations = Vec::new();
            for (buffer, ranges) in result {
                for range in ranges {
                    let start = serialize_anchor(&range.start);
                    let end = serialize_anchor(&range.end);
                    let buffer_id = this.create_buffer_for_peer(&buffer, peer_id, cx);
                    locations.push(proto::Location {
                        buffer_id,
                        start: Some(start),
                        end: Some(end),
                    });
                }
            }
            Ok(proto::SearchProjectResponse { locations })
        })
    }

    async fn handle_open_buffer_for_symbol(
        this: ModelHandle<Self>,
        envelope: TypedEnvelope<proto::OpenBufferForSymbol>,
        _: Arc<Client>,
        mut cx: AsyncAppContext,
    ) -> Result<proto::OpenBufferForSymbolResponse> {
        let peer_id = envelope.original_sender_id()?;
        let symbol = envelope
            .payload
            .symbol
            .ok_or_else(|| anyhow!("invalid symbol"))?;
        let symbol = this
            .read_with(&cx, |this, _| this.deserialize_symbol(symbol))
            .await?;
        let symbol = this.read_with(&cx, |this, _| {
            let signature = this.symbol_signature(&symbol.path);
            if signature == symbol.signature {
                Ok(symbol)
            } else {
                Err(anyhow!("invalid symbol signature"))
            }
        })?;
        let buffer = this
            .update(&mut cx, |this, cx| this.open_buffer_for_symbol(&symbol, cx))
            .await?;

        Ok(proto::OpenBufferForSymbolResponse {
            buffer_id: this.update(&mut cx, |this, cx| {
                this.create_buffer_for_peer(&buffer, peer_id, cx)
            }),
        })
    }

    fn symbol_signature(&self, project_path: &ProjectPath) -> [u8; 32] {
        let mut hasher = Sha256::new();
        hasher.update(project_path.worktree_id.to_proto().to_be_bytes());
        hasher.update(project_path.path.to_string_lossy().as_bytes());
        hasher.update(self.nonce.to_be_bytes());
        hasher.finalize().as_slice().try_into().unwrap()
    }

    async fn handle_open_buffer_by_id(
        this: ModelHandle<Self>,
        envelope: TypedEnvelope<proto::OpenBufferById>,
        _: Arc<Client>,
        mut cx: AsyncAppContext,
    ) -> Result<proto::OpenBufferResponse> {
        let peer_id = envelope.original_sender_id()?;
        let buffer = this
            .update(&mut cx, |this, cx| {
                this.open_buffer_by_id(envelope.payload.id, cx)
            })
            .await?;
        this.update(&mut cx, |this, cx| {
            Ok(proto::OpenBufferResponse {
                buffer_id: this.create_buffer_for_peer(&buffer, peer_id, cx),
            })
        })
    }

    async fn handle_open_buffer_by_path(
        this: ModelHandle<Self>,
        envelope: TypedEnvelope<proto::OpenBufferByPath>,
        _: Arc<Client>,
        mut cx: AsyncAppContext,
    ) -> Result<proto::OpenBufferResponse> {
        let peer_id = envelope.original_sender_id()?;
        let worktree_id = WorktreeId::from_proto(envelope.payload.worktree_id);
        let open_buffer = this.update(&mut cx, |this, cx| {
            this.open_buffer(
                ProjectPath {
                    worktree_id,
                    path: PathBuf::from(envelope.payload.path).into(),
                },
                cx,
            )
        });

        let buffer = open_buffer.await?;
        this.update(&mut cx, |this, cx| {
            Ok(proto::OpenBufferResponse {
                buffer_id: this.create_buffer_for_peer(&buffer, peer_id, cx),
            })
        })
    }

    fn serialize_project_transaction_for_peer(
        &mut self,
        project_transaction: ProjectTransaction,
        peer_id: proto::PeerId,
        cx: &mut AppContext,
    ) -> proto::ProjectTransaction {
        let mut serialized_transaction = proto::ProjectTransaction {
            buffer_ids: Default::default(),
            transactions: Default::default(),
        };
        for (buffer, transaction) in project_transaction.0 {
            serialized_transaction
                .buffer_ids
                .push(self.create_buffer_for_peer(&buffer, peer_id, cx));
            serialized_transaction
                .transactions
                .push(language::proto::serialize_transaction(&transaction));
        }
        serialized_transaction
    }

    fn deserialize_project_transaction(
        &mut self,
        message: proto::ProjectTransaction,
        push_to_history: bool,
        cx: &mut ModelContext<Self>,
    ) -> Task<Result<ProjectTransaction>> {
        cx.spawn(|this, mut cx| async move {
            let mut project_transaction = ProjectTransaction::default();
            for (buffer_id, transaction) in message.buffer_ids.into_iter().zip(message.transactions)
            {
                let buffer = this
                    .update(&mut cx, |this, cx| {
                        this.wait_for_remote_buffer(buffer_id, cx)
                    })
                    .await?;
                let transaction = language::proto::deserialize_transaction(transaction)?;
                project_transaction.0.insert(buffer, transaction);
            }

            for (buffer, transaction) in &project_transaction.0 {
                buffer
                    .update(&mut cx, |buffer, _| {
                        buffer.wait_for_edits(transaction.edit_ids.iter().copied())
                    })
                    .await?;

                if push_to_history {
                    buffer.update(&mut cx, |buffer, _| {
                        buffer.push_transaction(transaction.clone(), Instant::now());
                    });
                }
            }

            Ok(project_transaction)
        })
    }

    fn create_buffer_for_peer(
        &mut self,
        buffer: &ModelHandle<Buffer>,
        peer_id: proto::PeerId,
        cx: &mut AppContext,
    ) -> u64 {
        let buffer_id = buffer.read(cx).remote_id();
        if let Some(ProjectClientState::Local { updates_tx, .. }) = &self.client_state {
            updates_tx
                .unbounded_send(LocalProjectUpdate::CreateBufferForPeer { peer_id, buffer_id })
                .ok();
        }
        buffer_id
    }

    fn wait_for_remote_buffer(
        &mut self,
        id: u64,
        cx: &mut ModelContext<Self>,
    ) -> Task<Result<ModelHandle<Buffer>>> {
        let mut opened_buffer_rx = self.opened_buffer.1.clone();

        cx.spawn_weak(|this, mut cx| async move {
            let buffer = loop {
                let Some(this) = this.upgrade(&cx) else {
                    return Err(anyhow!("project dropped"));
                };

                let buffer = this.read_with(&cx, |this, cx| {
                    this.opened_buffers
                        .get(&id)
                        .and_then(|buffer| buffer.upgrade(cx))
                });

                if let Some(buffer) = buffer {
                    break buffer;
                } else if this.read_with(&cx, |this, _| this.is_read_only()) {
                    return Err(anyhow!("disconnected before buffer {} could be opened", id));
                }

                this.update(&mut cx, |this, _| {
                    this.incomplete_remote_buffers.entry(id).or_default();
                });
                drop(this);

                opened_buffer_rx
                    .next()
                    .await
                    .ok_or_else(|| anyhow!("project dropped while waiting for buffer"))?;
            };

            Ok(buffer)
        })
    }

    fn synchronize_remote_buffers(&mut self, cx: &mut ModelContext<Self>) -> Task<Result<()>> {
        let project_id = match self.client_state.as_ref() {
            Some(ProjectClientState::Remote {
                sharing_has_stopped,
                remote_id,
                ..
            }) => {
                if *sharing_has_stopped {
                    return Task::ready(Err(anyhow!(
                        "can't synchronize remote buffers on a readonly project"
                    )));
                } else {
                    *remote_id
                }
            }
            Some(ProjectClientState::Local { .. }) | None => {
                return Task::ready(Err(anyhow!(
                    "can't synchronize remote buffers on a local project"
                )))
            }
        };

        let client = self.client.clone();
        cx.spawn(|this, cx| async move {
            let (buffers, incomplete_buffer_ids) = this.read_with(&cx, |this, cx| {
                let buffers = this
                    .opened_buffers
                    .iter()
                    .filter_map(|(id, buffer)| {
                        let buffer = buffer.upgrade(cx)?;
                        Some(proto::BufferVersion {
                            id: *id,
                            version: language::proto::serialize_version(&buffer.read(cx).version),
                        })
                    })
                    .collect();
                let incomplete_buffer_ids = this
                    .incomplete_remote_buffers
                    .keys()
                    .copied()
                    .collect::<Vec<_>>();

                (buffers, incomplete_buffer_ids)
            });
            let response = client
                .request(proto::SynchronizeBuffers {
                    project_id,
                    buffers,
                })
                .await?;

            let send_updates_for_buffers = response.buffers.into_iter().map(|buffer| {
                let client = client.clone();
                let buffer_id = buffer.id;
                let remote_version = language::proto::deserialize_version(&buffer.version);
                this.read_with(&cx, |this, cx| {
                    if let Some(buffer) = this.buffer_for_id(buffer_id, cx) {
                        let operations = buffer.read(cx).serialize_ops(Some(remote_version), cx);
                        cx.background().spawn(async move {
                            let operations = operations.await;
                            for chunk in split_operations(operations) {
                                client
                                    .request(proto::UpdateBuffer {
                                        project_id,
                                        buffer_id,
                                        operations: chunk,
                                    })
                                    .await?;
                            }
                            anyhow::Ok(())
                        })
                    } else {
                        Task::ready(Ok(()))
                    }
                })
            });

            // Any incomplete buffers have open requests waiting. Request that the host sends
            // creates these buffers for us again to unblock any waiting futures.
            for id in incomplete_buffer_ids {
                cx.background()
                    .spawn(client.request(proto::OpenBufferById { project_id, id }))
                    .detach();
            }

            futures::future::join_all(send_updates_for_buffers)
                .await
                .into_iter()
                .collect()
        })
    }

    pub fn worktree_metadata_protos(&self, cx: &AppContext) -> Vec<proto::WorktreeMetadata> {
        self.worktrees(cx)
            .map(|worktree| {
                let worktree = worktree.read(cx);
                proto::WorktreeMetadata {
                    id: worktree.id().to_proto(),
                    root_name: worktree.root_name().into(),
                    visible: worktree.is_visible(),
                    abs_path: worktree.abs_path().to_string_lossy().into(),
                }
            })
            .collect()
    }

    fn set_worktrees_from_proto(
        &mut self,
        worktrees: Vec<proto::WorktreeMetadata>,
        cx: &mut ModelContext<Project>,
    ) -> Result<()> {
        let replica_id = self.replica_id();
        let remote_id = self.remote_id().ok_or_else(|| anyhow!("invalid project"))?;

        let mut old_worktrees_by_id = self
            .worktrees
            .drain(..)
            .filter_map(|worktree| {
                let worktree = worktree.upgrade(cx)?;
                Some((worktree.read(cx).id(), worktree))
            })
            .collect::<HashMap<_, _>>();

        for worktree in worktrees {
            if let Some(old_worktree) =
                old_worktrees_by_id.remove(&WorktreeId::from_proto(worktree.id))
            {
                self.worktrees.push(WorktreeHandle::Strong(old_worktree));
            } else {
                let worktree =
                    Worktree::remote(remote_id, replica_id, worktree, self.client.clone(), cx);
                let _ = self.add_worktree(&worktree, cx);
            }
        }

        self.metadata_changed(cx);
        for id in old_worktrees_by_id.keys() {
            cx.emit(Event::WorktreeRemoved(*id));
        }

        Ok(())
    }

    fn set_collaborators_from_proto(
        &mut self,
        messages: Vec<proto::Collaborator>,
        cx: &mut ModelContext<Self>,
    ) -> Result<()> {
        let mut collaborators = HashMap::default();
        for message in messages {
            let collaborator = Collaborator::from_proto(message)?;
            collaborators.insert(collaborator.peer_id, collaborator);
        }
        for old_peer_id in self.collaborators.keys() {
            if !collaborators.contains_key(old_peer_id) {
                cx.emit(Event::CollaboratorLeft(*old_peer_id));
            }
        }
        self.collaborators = collaborators;
        Ok(())
    }

    fn deserialize_symbol(
        &self,
        serialized_symbol: proto::Symbol,
    ) -> impl Future<Output = Result<Symbol>> {
        let languages = self.languages.clone();
        async move {
            let source_worktree_id = WorktreeId::from_proto(serialized_symbol.source_worktree_id);
            let worktree_id = WorktreeId::from_proto(serialized_symbol.worktree_id);
            let start = serialized_symbol
                .start
                .ok_or_else(|| anyhow!("invalid start"))?;
            let end = serialized_symbol
                .end
                .ok_or_else(|| anyhow!("invalid end"))?;
            let kind = unsafe { mem::transmute(serialized_symbol.kind) };
            let path = ProjectPath {
                worktree_id,
                path: PathBuf::from(serialized_symbol.path).into(),
            };
            let language = languages
                .language_for_file(&path.path, None)
                .await
                .log_err();
            Ok(Symbol {
                language_server_name: LanguageServerName(
                    serialized_symbol.language_server_name.into(),
                ),
                source_worktree_id,
                path,
                label: {
                    match language {
                        Some(language) => {
                            language
                                .label_for_symbol(&serialized_symbol.name, kind)
                                .await
                        }
                        None => None,
                    }
                    .unwrap_or_else(|| CodeLabel::plain(serialized_symbol.name.clone(), None))
                },

                name: serialized_symbol.name,
                range: Unclipped(PointUtf16::new(start.row, start.column))
                    ..Unclipped(PointUtf16::new(end.row, end.column)),
                kind,
                signature: serialized_symbol
                    .signature
                    .try_into()
                    .map_err(|_| anyhow!("invalid signature"))?,
            })
        }
    }

    async fn handle_buffer_saved(
        this: ModelHandle<Self>,
        envelope: TypedEnvelope<proto::BufferSaved>,
        _: Arc<Client>,
        mut cx: AsyncAppContext,
    ) -> Result<()> {
        let fingerprint = deserialize_fingerprint(&envelope.payload.fingerprint)?;
        let version = deserialize_version(&envelope.payload.version);
        let mtime = envelope
            .payload
            .mtime
            .ok_or_else(|| anyhow!("missing mtime"))?
            .into();

        this.update(&mut cx, |this, cx| {
            let buffer = this
                .opened_buffers
                .get(&envelope.payload.buffer_id)
                .and_then(|buffer| buffer.upgrade(cx))
                .or_else(|| {
                    this.incomplete_remote_buffers
                        .get(&envelope.payload.buffer_id)
                        .and_then(|b| b.clone())
                });
            if let Some(buffer) = buffer {
                buffer.update(cx, |buffer, cx| {
                    buffer.did_save(version, fingerprint, mtime, cx);
                });
            }
            Ok(())
        })
    }

    async fn handle_buffer_reloaded(
        this: ModelHandle<Self>,
        envelope: TypedEnvelope<proto::BufferReloaded>,
        _: Arc<Client>,
        mut cx: AsyncAppContext,
    ) -> Result<()> {
        let payload = envelope.payload;
        let version = deserialize_version(&payload.version);
        let fingerprint = deserialize_fingerprint(&payload.fingerprint)?;
        let line_ending = deserialize_line_ending(
            proto::LineEnding::from_i32(payload.line_ending)
                .ok_or_else(|| anyhow!("missing line ending"))?,
        );
        let mtime = payload
            .mtime
            .ok_or_else(|| anyhow!("missing mtime"))?
            .into();
        this.update(&mut cx, |this, cx| {
            let buffer = this
                .opened_buffers
                .get(&payload.buffer_id)
                .and_then(|buffer| buffer.upgrade(cx))
                .or_else(|| {
                    this.incomplete_remote_buffers
                        .get(&payload.buffer_id)
                        .cloned()
                        .flatten()
                });
            if let Some(buffer) = buffer {
                buffer.update(cx, |buffer, cx| {
                    buffer.did_reload(version, fingerprint, line_ending, mtime, cx);
                });
            }
            Ok(())
        })
    }

    #[allow(clippy::type_complexity)]
    fn edits_from_lsp(
        &mut self,
        buffer: &ModelHandle<Buffer>,
        lsp_edits: impl 'static + Send + IntoIterator<Item = lsp::TextEdit>,
        server_id: LanguageServerId,
        version: Option<i32>,
        cx: &mut ModelContext<Self>,
    ) -> Task<Result<Vec<(Range<Anchor>, String)>>> {
        let snapshot = self.buffer_snapshot_for_lsp_version(buffer, server_id, version, cx);
        cx.background().spawn(async move {
            let snapshot = snapshot?;
            let mut lsp_edits = lsp_edits
                .into_iter()
                .map(|edit| (range_from_lsp(edit.range), edit.new_text))
                .collect::<Vec<_>>();
            lsp_edits.sort_by_key(|(range, _)| range.start);

            let mut lsp_edits = lsp_edits.into_iter().peekable();
            let mut edits = Vec::new();
            while let Some((range, mut new_text)) = lsp_edits.next() {
                // Clip invalid ranges provided by the language server.
                let mut range = snapshot.clip_point_utf16(range.start, Bias::Left)
                    ..snapshot.clip_point_utf16(range.end, Bias::Left);

                // Combine any LSP edits that are adjacent.
                //
                // Also, combine LSP edits that are separated from each other by only
                // a newline. This is important because for some code actions,
                // Rust-analyzer rewrites the entire buffer via a series of edits that
                // are separated by unchanged newline characters.
                //
                // In order for the diffing logic below to work properly, any edits that
                // cancel each other out must be combined into one.
                while let Some((next_range, next_text)) = lsp_edits.peek() {
                    if next_range.start.0 > range.end {
                        if next_range.start.0.row > range.end.row + 1
                            || next_range.start.0.column > 0
                            || snapshot.clip_point_utf16(
                                Unclipped(PointUtf16::new(range.end.row, u32::MAX)),
                                Bias::Left,
                            ) > range.end
                        {
                            break;
                        }
                        new_text.push('\n');
                    }
                    range.end = snapshot.clip_point_utf16(next_range.end, Bias::Left);
                    new_text.push_str(next_text);
                    lsp_edits.next();
                }

                // For multiline edits, perform a diff of the old and new text so that
                // we can identify the changes more precisely, preserving the locations
                // of any anchors positioned in the unchanged regions.
                if range.end.row > range.start.row {
                    let mut offset = range.start.to_offset(&snapshot);
                    let old_text = snapshot.text_for_range(range).collect::<String>();

                    let diff = TextDiff::from_lines(old_text.as_str(), &new_text);
                    let mut moved_since_edit = true;
                    for change in diff.iter_all_changes() {
                        let tag = change.tag();
                        let value = change.value();
                        match tag {
                            ChangeTag::Equal => {
                                offset += value.len();
                                moved_since_edit = true;
                            }
                            ChangeTag::Delete => {
                                let start = snapshot.anchor_after(offset);
                                let end = snapshot.anchor_before(offset + value.len());
                                if moved_since_edit {
                                    edits.push((start..end, String::new()));
                                } else {
                                    edits.last_mut().unwrap().0.end = end;
                                }
                                offset += value.len();
                                moved_since_edit = false;
                            }
                            ChangeTag::Insert => {
                                if moved_since_edit {
                                    let anchor = snapshot.anchor_after(offset);
                                    edits.push((anchor..anchor, value.to_string()));
                                } else {
                                    edits.last_mut().unwrap().1.push_str(value);
                                }
                                moved_since_edit = false;
                            }
                        }
                    }
                } else if range.end == range.start {
                    let anchor = snapshot.anchor_after(range.start);
                    edits.push((anchor..anchor, new_text));
                } else {
                    let edit_start = snapshot.anchor_after(range.start);
                    let edit_end = snapshot.anchor_before(range.end);
                    edits.push((edit_start..edit_end, new_text));
                }
            }

            Ok(edits)
        })
    }

    fn buffer_snapshot_for_lsp_version(
        &mut self,
        buffer: &ModelHandle<Buffer>,
        server_id: LanguageServerId,
        version: Option<i32>,
        cx: &AppContext,
    ) -> Result<TextBufferSnapshot> {
        const OLD_VERSIONS_TO_RETAIN: i32 = 10;

        if let Some(version) = version {
            let buffer_id = buffer.read(cx).remote_id();
            let snapshots = self
                .buffer_snapshots
                .get_mut(&buffer_id)
                .and_then(|m| m.get_mut(&server_id))
                .ok_or_else(|| {
                    anyhow!("no snapshots found for buffer {buffer_id} and server {server_id}")
                })?;

            let found_snapshot = snapshots
                .binary_search_by_key(&version, |e| e.version)
                .map(|ix| snapshots[ix].snapshot.clone())
                .map_err(|_| {
                    anyhow!("snapshot not found for buffer {buffer_id} server {server_id} at version {version}")
                })?;

            snapshots.retain(|snapshot| snapshot.version + OLD_VERSIONS_TO_RETAIN >= version);
            Ok(found_snapshot)
        } else {
            Ok((buffer.read(cx)).text_snapshot())
        }
    }

    pub fn language_servers(
        &self,
    ) -> impl '_ + Iterator<Item = (LanguageServerId, LanguageServerName, WorktreeId)> {
        self.language_server_ids
            .iter()
            .map(|((worktree_id, server_name), server_id)| {
                (*server_id, server_name.clone(), *worktree_id)
            })
    }

    pub fn language_server_for_id(&self, id: LanguageServerId) -> Option<Arc<LanguageServer>> {
        if let LanguageServerState::Running { server, .. } = self.language_servers.get(&id)? {
            Some(server.clone())
        } else {
            None
        }
    }

    pub fn language_servers_for_buffer(
        &self,
        buffer: &Buffer,
        cx: &AppContext,
    ) -> impl Iterator<Item = (&Arc<CachedLspAdapter>, &Arc<LanguageServer>)> {
        self.language_server_ids_for_buffer(buffer, cx)
            .into_iter()
            .filter_map(|server_id| {
                let server = self.language_servers.get(&server_id)?;
                if let LanguageServerState::Running {
                    adapter, server, ..
                } = server
                {
                    Some((adapter, server))
                } else {
                    None
                }
            })
    }

    fn primary_language_servers_for_buffer(
        &self,
        buffer: &Buffer,
        cx: &AppContext,
    ) -> Option<(&Arc<CachedLspAdapter>, &Arc<LanguageServer>)> {
        self.language_servers_for_buffer(buffer, cx).next()
    }

    fn language_server_for_buffer(
        &self,
        buffer: &Buffer,
        server_id: LanguageServerId,
        cx: &AppContext,
    ) -> Option<(&Arc<CachedLspAdapter>, &Arc<LanguageServer>)> {
        self.language_servers_for_buffer(buffer, cx)
            .find(|(_, s)| s.server_id() == server_id)
    }

    fn language_server_ids_for_buffer(
        &self,
        buffer: &Buffer,
        cx: &AppContext,
    ) -> Vec<LanguageServerId> {
        if let Some((file, language)) = File::from_dyn(buffer.file()).zip(buffer.language()) {
            let worktree_id = file.worktree_id(cx);
            language
                .lsp_adapters()
                .iter()
                .flat_map(|adapter| {
                    let key = (worktree_id, adapter.name.clone());
                    self.language_server_ids.get(&key).copied()
                })
                .collect()
        } else {
            Vec::new()
        }
    }
}

fn glob_literal_prefix<'a>(glob: &'a str) -> &'a str {
    let mut literal_end = 0;
    for (i, part) in glob.split(path::MAIN_SEPARATOR).enumerate() {
        if part.contains(&['*', '?', '{', '}']) {
            break;
        } else {
            if i > 0 {
                // Acount for separator prior to this part
                literal_end += path::MAIN_SEPARATOR.len_utf8();
            }
            literal_end += part.len();
        }
    }
    &glob[..literal_end]
}

impl WorktreeHandle {
    pub fn upgrade(&self, cx: &AppContext) -> Option<ModelHandle<Worktree>> {
        match self {
            WorktreeHandle::Strong(handle) => Some(handle.clone()),
            WorktreeHandle::Weak(handle) => handle.upgrade(cx),
        }
    }

    pub fn handle_id(&self) -> usize {
        match self {
            WorktreeHandle::Strong(handle) => handle.id(),
            WorktreeHandle::Weak(handle) => handle.id(),
        }
    }
}

impl OpenBuffer {
    pub fn upgrade(&self, cx: &impl BorrowAppContext) -> Option<ModelHandle<Buffer>> {
        match self {
            OpenBuffer::Strong(handle) => Some(handle.clone()),
            OpenBuffer::Weak(handle) => handle.upgrade(cx),
            OpenBuffer::Operations(_) => None,
        }
    }
}

pub struct PathMatchCandidateSet {
    pub snapshot: Snapshot,
    pub include_ignored: bool,
    pub include_root_name: bool,
}

impl<'a> fuzzy::PathMatchCandidateSet<'a> for PathMatchCandidateSet {
    type Candidates = PathMatchCandidateSetIter<'a>;

    fn id(&self) -> usize {
        self.snapshot.id().to_usize()
    }

    fn len(&self) -> usize {
        if self.include_ignored {
            self.snapshot.file_count()
        } else {
            self.snapshot.visible_file_count()
        }
    }

    fn prefix(&self) -> Arc<str> {
        if self.snapshot.root_entry().map_or(false, |e| e.is_file()) {
            self.snapshot.root_name().into()
        } else if self.include_root_name {
            format!("{}/", self.snapshot.root_name()).into()
        } else {
            "".into()
        }
    }

    fn candidates(&'a self, start: usize) -> Self::Candidates {
        PathMatchCandidateSetIter {
            traversal: self.snapshot.files(self.include_ignored, start),
        }
    }
}

pub struct PathMatchCandidateSetIter<'a> {
    traversal: Traversal<'a>,
}

impl<'a> Iterator for PathMatchCandidateSetIter<'a> {
    type Item = fuzzy::PathMatchCandidate<'a>;

    fn next(&mut self) -> Option<Self::Item> {
        self.traversal.next().map(|entry| {
            if let EntryKind::File(char_bag) = entry.kind {
                fuzzy::PathMatchCandidate {
                    path: &entry.path,
                    char_bag,
                }
            } else {
                unreachable!()
            }
        })
    }
}

impl Entity for Project {
    type Event = Event;

    fn release(&mut self, cx: &mut gpui::AppContext) {
        match &self.client_state {
            Some(ProjectClientState::Local { .. }) => {
                let _ = self.unshare_internal(cx);
            }
            Some(ProjectClientState::Remote { remote_id, .. }) => {
                let _ = self.client.send(proto::LeaveProject {
                    project_id: *remote_id,
                });
                self.disconnected_from_host_internal(cx);
            }
            _ => {}
        }
    }

    fn app_will_quit(
        &mut self,
        _: &mut AppContext,
    ) -> Option<std::pin::Pin<Box<dyn 'static + Future<Output = ()>>>> {
        let shutdown_futures = self
            .language_servers
            .drain()
            .map(|(_, server_state)| async {
                use LanguageServerState::*;
                match server_state {
                    Running { server, .. } => server.shutdown()?.await,
                    Starting(task) => task.await?.shutdown()?.await,
                }
            })
            .collect::<Vec<_>>();

        Some(
            async move {
                futures::future::join_all(shutdown_futures).await;
            }
            .boxed(),
        )
    }
}

impl Collaborator {
    fn from_proto(message: proto::Collaborator) -> Result<Self> {
        Ok(Self {
            peer_id: message.peer_id.ok_or_else(|| anyhow!("invalid peer id"))?,
            replica_id: message.replica_id as ReplicaId,
        })
    }
}

impl<P: AsRef<Path>> From<(WorktreeId, P)> for ProjectPath {
    fn from((worktree_id, path): (WorktreeId, P)) -> Self {
        Self {
            worktree_id,
            path: path.as_ref().into(),
        }
    }
}

impl ProjectLspAdapterDelegate {
    fn new(project: &Project, cx: &ModelContext<Project>) -> Arc<Self> {
        Arc::new(Self {
            project: cx.handle(),
            http_client: project.client.http_client(),
        })
    }
}

impl LspAdapterDelegate for ProjectLspAdapterDelegate {
    fn show_notification(&self, message: &str, cx: &mut AppContext) {
        self.project
            .update(cx, |_, cx| cx.emit(Event::Notification(message.to_owned())));
    }

    fn http_client(&self) -> Arc<dyn HttpClient> {
        self.http_client.clone()
    }
}

fn split_operations(
    mut operations: Vec<proto::Operation>,
) -> impl Iterator<Item = Vec<proto::Operation>> {
    #[cfg(any(test, feature = "test-support"))]
    const CHUNK_SIZE: usize = 5;

    #[cfg(not(any(test, feature = "test-support")))]
    const CHUNK_SIZE: usize = 100;

    let mut done = false;
    std::iter::from_fn(move || {
        if done {
            return None;
        }

        let operations = operations
            .drain(..cmp::min(CHUNK_SIZE, operations.len()))
            .collect::<Vec<_>>();
        if operations.is_empty() {
            done = true;
        }
        Some(operations)
    })
}

fn serialize_symbol(symbol: &Symbol) -> proto::Symbol {
    proto::Symbol {
        language_server_name: symbol.language_server_name.0.to_string(),
        source_worktree_id: symbol.source_worktree_id.to_proto(),
        worktree_id: symbol.path.worktree_id.to_proto(),
        path: symbol.path.path.to_string_lossy().to_string(),
        name: symbol.name.clone(),
        kind: unsafe { mem::transmute(symbol.kind) },
        start: Some(proto::PointUtf16 {
            row: symbol.range.start.0.row,
            column: symbol.range.start.0.column,
        }),
        end: Some(proto::PointUtf16 {
            row: symbol.range.end.0.row,
            column: symbol.range.end.0.column,
        }),
        signature: symbol.signature.to_vec(),
    }
}

fn relativize_path(base: &Path, path: &Path) -> PathBuf {
    let mut path_components = path.components();
    let mut base_components = base.components();
    let mut components: Vec<Component> = Vec::new();
    loop {
        match (path_components.next(), base_components.next()) {
            (None, None) => break,
            (Some(a), None) => {
                components.push(a);
                components.extend(path_components.by_ref());
                break;
            }
            (None, _) => components.push(Component::ParentDir),
            (Some(a), Some(b)) if components.is_empty() && a == b => (),
            (Some(a), Some(b)) if b == Component::CurDir => components.push(a),
            (Some(a), Some(_)) => {
                components.push(Component::ParentDir);
                for _ in base_components {
                    components.push(Component::ParentDir);
                }
                components.push(a);
                components.extend(path_components.by_ref());
                break;
            }
        }
    }
    components.iter().map(|c| c.as_os_str()).collect()
}

impl Item for Buffer {
    fn entry_id(&self, cx: &AppContext) -> Option<ProjectEntryId> {
        File::from_dyn(self.file()).and_then(|file| file.project_entry_id(cx))
    }

    fn project_path(&self, cx: &AppContext) -> Option<ProjectPath> {
        File::from_dyn(self.file()).map(|file| ProjectPath {
            worktree_id: file.worktree_id(cx),
            path: file.path().clone(),
        })
    }
}

async fn wait_for_loading_buffer(
    mut receiver: postage::watch::Receiver<Option<Result<ModelHandle<Buffer>, Arc<anyhow::Error>>>>,
) -> Result<ModelHandle<Buffer>, Arc<anyhow::Error>> {
    loop {
        if let Some(result) = receiver.borrow().as_ref() {
            match result {
                Ok(buffer) => return Ok(buffer.to_owned()),
                Err(e) => return Err(e.to_owned()),
            }
        }
        receiver.next().await;
    }
}<|MERGE_RESOLUTION|>--- conflicted
+++ resolved
@@ -64,12 +64,8 @@
     mem,
     num::NonZeroU32,
     ops::Range,
-<<<<<<< HEAD
-    path::{Component, Path, PathBuf},
+    path::{self, Component, Path, PathBuf},
     process::Stdio,
-=======
-    path::{self, Component, Path, PathBuf},
->>>>>>> 0b900f4f
     rc::Rc,
     str,
     sync::{
