--- conflicted
+++ resolved
@@ -1,13 +1,7 @@
 use crate::{
-<<<<<<< HEAD
-    px, AnyWindowHandle, AtlasKey, AtlasTextureId, AtlasTile, Pixels, PlatformAtlas,
-    PlatformDisplay, PlatformInputHandler, PlatformWindow, Point, Size, TestPlatform, TileId,
-    WindowAppearance, WindowBounds, WindowOptions,
-=======
     px, AnyWindowHandle, AtlasKey, AtlasTextureId, AtlasTile, Bounds, InputEvent, KeyDownEvent,
     Keystroke, Pixels, PlatformAtlas, PlatformDisplay, PlatformInputHandler, PlatformWindow, Point,
     Size, TestPlatform, TileId, WindowAppearance, WindowBounds, WindowOptions,
->>>>>>> df0076a4
 };
 use collections::HashMap;
 use parking_lot::Mutex;
@@ -47,10 +41,6 @@
             display,
             platform,
             handle,
-<<<<<<< HEAD
-            input_handler: None,
-=======
->>>>>>> df0076a4
             sprite_atlas: Arc::new(TestAtlas::new()),
             title: Default::default(),
             edited: false,
@@ -193,21 +183,12 @@
     }
 
     fn activate(&self) {
-<<<<<<< HEAD
-        *self
-            .platform
-            .upgrade()
-            .expect("platform dropped")
-            .active_window
-            .lock() = Some(self.handle);
-=======
         self.0
             .lock()
             .platform
             .upgrade()
             .unwrap()
             .set_active_window(Some(self.clone()))
->>>>>>> df0076a4
     }
 
     fn set_title(&mut self, title: &str) {
